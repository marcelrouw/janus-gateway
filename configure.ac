--- conflicted
+++ resolved
@@ -482,16 +482,13 @@
 AM_COND_IF([ENABLE_PLUGIN_RECORDPLAY],
 	[echo "    Record&Play:           yes"],
 	[echo "    Record&Play:           no"])
-<<<<<<< HEAD
+AM_COND_IF([ENABLE_PLUGIN_TEXTROOM],
+	[echo "    Text Room:             yes"],
+	[echo "    Text Room:             no"])
 echo "Event handlers:"
 AM_COND_IF([ENABLE_SAMPLEEVH],
 	[echo "    Sample event handler:  yes"],
 	[echo "    Sample event handler:  no"])
-=======
-AM_COND_IF([ENABLE_PLUGIN_TEXTROOM],
-	[echo "    Text Room:             yes"],
-	[echo "    Text Room:             no"])
->>>>>>> 9b224003
 
 echo
 echo "If this configuration is ok for you, do a 'make' to start building Janus. A 'make install' will install Janus and its plugins to the specified prefix. Finally, a 'make configs' will install some sample configuration files too (something you'll only want to do the first time, though)."
