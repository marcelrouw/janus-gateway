--- conflicted
+++ resolved
@@ -624,21 +624,6 @@
 	plugin_sessions = g_hash_table_new(NULL, NULL);
 	janus_mutex_init(&plugin_sessions_mutex);
 
-<<<<<<< HEAD
-=======
-	/* Start the handles watchdog */
-	janus_mutex_init(&old_handles_mutex);
-	old_handles = g_hash_table_new_full(g_int64_hash, g_int64_equal, (GDestroyNotify)g_free, NULL);
-	handles_watchdog_context = g_main_context_new();
-	handles_watchdog_loop = g_main_loop_new(handles_watchdog_context, FALSE);
-	GError *error = NULL;
-	handles_watchdog = g_thread_try_new("handles watchdog", &janus_ice_handles_watchdog, handles_watchdog_loop, &error);
-	if(error != NULL) {
-		JANUS_LOG(LOG_FATAL, "Got error %d (%s) trying to start handles watchdog...\n", error->code, error->message ? error->message : "??");
-		exit(1);
-	}
-
->>>>>>> fa6c5fdb
 #ifdef HAVE_LIBCURL
 	/* Initialize the TURN REST API client stack, whether we're going to use it or not */
 	janus_turnrest_init();
