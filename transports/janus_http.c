/*! \file   janus_http.c
 * \author Lorenzo Miniero <lorenzo@meetecho.com>
 * \copyright GNU General Public License v3
 * \brief  Janus RESTs transport plugin
 * \details  This is an implementation of a RESTs transport for the
 * Janus API, using the libmicrohttpd library (http://www.gnu.org/software/libmicrohttpd/).
 * This module allows browsers to make use of HTTP to talk to the gateway.
 * Since the gateway may be deployed on a different domain than the web
 * server hosting the web applications using it, the gateway automatically
 * handles OPTIONS request to comply with the CORS specification.
 * POST requests can be used to ask for the management of a session with
 * the gateway, to attach to a plugin, to send messages to the plugin
 * itself and so on. GET requests instead are used for getting events
 * associated to a gateway session (and as such to all its plugin handles
 * and the events plugins push in the session itself), using a long poll
 * approach. A JavaScript library (janus.js) implements all of this on
 * the client side automatically.
 * \note There's a well known bug in libmicrohttpd that may cause it to
 * spike to 100% of the CPU when using HTTPS on some distributions. In
 * case you're interested in HTTPS support, it's better to just rely on
 * HTTP in Janus, and put a frontend like Apache HTTPD or nginx to take
 * care of securing the traffic. More details are available in \ref deploy.
 * 
 * \ingroup transports
 * \ref transports
 */

#include "transport.h"

#include <arpa/inet.h>
#include <ifaddrs.h>
#include <net/if.h>
#include <sys/socket.h>
#include <sys/types.h>
#include <netdb.h>

#include <microhttpd.h>

#include "../debug.h"
#include "../apierror.h"
#include "../config.h"
#include "../mutex.h"
#include "../ip-utils.h"
#include "../utils.h"


/* Transport plugin information */
#define JANUS_REST_VERSION			2
#define JANUS_REST_VERSION_STRING	"0.0.2"
#define JANUS_REST_DESCRIPTION		"This transport plugin adds REST (HTTP/HTTPS) support to the Janus API via libmicrohttpd."
#define JANUS_REST_NAME				"JANUS REST (HTTP/HTTPS) transport plugin"
#define JANUS_REST_AUTHOR			"Meetecho s.r.l."
#define JANUS_REST_PACKAGE			"janus.transport.http"

/* Transport methods */
janus_transport *create(void);
int janus_http_init(janus_transport_callbacks *callback, const char *config_path);
void janus_http_destroy(void);
int janus_http_get_api_compatibility(void);
int janus_http_get_version(void);
const char *janus_http_get_version_string(void);
const char *janus_http_get_description(void);
const char *janus_http_get_name(void);
const char *janus_http_get_author(void);
const char *janus_http_get_package(void);
gboolean janus_http_is_janus_api_enabled(void);
gboolean janus_http_is_admin_api_enabled(void);
int janus_http_send_message(janus_transport_session *transport, void *request_id, gboolean admin, json_t *message);
void janus_http_session_created(janus_transport_session *transport, guint64 session_id);
void janus_http_session_over(janus_transport_session *transport, guint64 session_id, gboolean timeout);


/* Transport setup */
static janus_transport janus_http_transport =
	JANUS_TRANSPORT_INIT (
		.init = janus_http_init,
		.destroy = janus_http_destroy,

		.get_api_compatibility = janus_http_get_api_compatibility,
		.get_version = janus_http_get_version,
		.get_version_string = janus_http_get_version_string,
		.get_description = janus_http_get_description,
		.get_name = janus_http_get_name,
		.get_author = janus_http_get_author,
		.get_package = janus_http_get_package,

		.is_janus_api_enabled = janus_http_is_janus_api_enabled,
		.is_admin_api_enabled = janus_http_is_admin_api_enabled,

		.send_message = janus_http_send_message,
		.session_created = janus_http_session_created,
		.session_over = janus_http_session_over,
	);

/* Transport creator */
janus_transport *create(void) {
	JANUS_LOG(LOG_VERB, "%s created!\n", JANUS_REST_NAME);
	return &janus_http_transport;
}


/* Useful stuff */
static gint initialized = 0, stopping = 0;
static janus_transport_callbacks *gateway = NULL;
static gboolean http_janus_api_enabled = FALSE;
static gboolean http_admin_api_enabled = FALSE;
static gboolean notify_events = TRUE;

/* JSON serialization options */
static size_t json_format = JSON_INDENT(3) | JSON_PRESERVE_ORDER;


/* Incoming HTTP message */
typedef struct janus_http_msg {
	struct MHD_Connection *connection;	/* The MHD connection this message came from */
	gchar *acrh;						/* Value of the Access-Control-Request-Headers HTTP header, if any (needed for CORS) */
	gchar *acrm;						/* Value of the Access-Control-Request-Method HTTP header, if any (needed for CORS) */
	gchar *contenttype;					/* Content-Type of the payload */
	gchar *payload;						/* Payload of the message */
	size_t len;							/* Length of the message in octets */
	gint64 session_id;					/* Gateway-Client session identifier this message belongs to */
	janus_mutex wait_mutex;				/* Mutex to wait on the response condition */
	janus_condition wait_cond;			/* Response condition */
	gboolean got_response;				/* Whether this message got a response from the core */
	json_t *response;					/* The response from the core */
} janus_http_msg;
static GHashTable *messages = NULL;
static janus_mutex messages_mutex;

static void janus_http_msg_destroy(void *msg) {
	if(!msg)
		return;
	janus_http_msg *request = (janus_http_msg *)msg;
	if(request->payload != NULL)
		g_free(request->payload);
	if(request->contenttype != NULL)
		free(request->contenttype);
	if(request->acrh != NULL)
		g_free(request->acrh);
	if(request->acrm != NULL)
		g_free(request->acrm);
	g_free(request);
}


/* Helper for long poll: HTTP events to push per session */
typedef struct janus_http_session {
	guint64 session_id;			/* Core session identifier */
	GAsyncQueue *events;		/* Events to notify for this session */
	volatile gint destroyed;	/* Whether this session has been destroyed */
	janus_refcount ref;			/* Reference counter for this session */
} janus_http_session;
/* We keep track of created sessions as we handle long polls */
const char *keepalive_id = "keepalive";
GHashTable *sessions = NULL;
janus_mutex sessions_mutex;

static void janus_http_session_destroy(janus_http_session *session) {
	if(session && g_atomic_int_compare_and_exchange(&session->destroyed, 0, 1))
		janus_refcount_decrease(&session->ref);
}

static void janus_http_session_free(const janus_refcount *session_ref) {
	janus_http_session *session = janus_refcount_containerof(session_ref, janus_http_session, ref);
	/* This session can be destroyed, free all the resources */
	if(session->events) {
		json_t *event = NULL;
		while((event = g_async_queue_try_pop(session->events)) != NULL)
			json_decref(event);
		g_async_queue_unref(session->events);
	}
	g_free(session);
}


/* Callback (libmicrohttpd) invoked when a new connection is attempted on the REST API */
int janus_http_client_connect(void *cls, const struct sockaddr *addr, socklen_t addrlen);
/* Callback (libmicrohttpd) invoked when a new connection is attempted on the admin/monitor webserver */
int janus_http_admin_client_connect(void *cls, const struct sockaddr *addr, socklen_t addrlen);
/* Callback (libmicrohttpd) invoked when an HTTP message (GET, POST, OPTIONS, etc.) is available */
int janus_http_handler(void *cls, struct MHD_Connection *connection, const char *url, const char *method, const char *version, const char *upload_data, size_t *upload_data_size, void **ptr);
/* Callback (libmicrohttpd) invoked when an admin/monitor HTTP message (GET, POST, OPTIONS, etc.) is available */
int janus_http_admin_handler(void *cls, struct MHD_Connection *connection, const char *url, const char *method, const char *version, const char *upload_data, size_t *upload_data_size, void **ptr);
/* Callback (libmicrohttpd) invoked when headers of an incoming HTTP message have been parsed */
int janus_http_headers(void *cls, enum MHD_ValueKind kind, const char *key, const char *value);
/* Callback (libmicrohttpd) invoked when a request has been processed and can be freed */
void janus_http_request_completed(void *cls, struct MHD_Connection *connection, void **con_cls, enum MHD_RequestTerminationCode toe);
/* Worker to handle requests that are actually long polls */
int janus_http_notifier(janus_transport_session *ts, janus_http_session *session, int max_events);
/* Helper to quickly send a success response */
int janus_http_return_success(janus_transport_session *ts, char *payload);
/* Helper to quickly send an error response */
int janus_http_return_error(janus_transport_session *ts, uint64_t session_id, const char *transaction, gint error, const char *format, ...) G_GNUC_PRINTF(5, 6);


/* MHD Web Server */
static struct MHD_Daemon *ws = NULL, *sws = NULL;
static char *ws_path = NULL;
static char *cert_pem_bytes = NULL, *cert_key_bytes = NULL; 

/* Admin/Monitor MHD Web Server */
static struct MHD_Daemon *admin_ws = NULL, *admin_sws = NULL;
static char *admin_ws_path = NULL;


/* REST and Admin/Monitor ACL list */
GList *janus_http_access_list = NULL, *janus_http_admin_access_list = NULL;
janus_mutex access_list_mutex;
static void janus_http_allow_address(const char *ip, gboolean admin) {
	if(ip == NULL)
		return;
	/* Is this an IP or an interface? */
	janus_mutex_lock(&access_list_mutex);
	if(!admin)
		janus_http_access_list = g_list_append(janus_http_access_list, (gpointer)ip);
	else
		janus_http_admin_access_list = g_list_append(janus_http_admin_access_list, (gpointer)ip);
	janus_mutex_unlock(&access_list_mutex);
}
static gboolean janus_http_is_allowed(const char *ip, gboolean admin) {
	if(ip == NULL)
		return FALSE;
	if(!admin && janus_http_access_list == NULL)
		return TRUE;
	if(admin && janus_http_admin_access_list == NULL)
		return TRUE;
	janus_mutex_lock(&access_list_mutex);
	GList *temp = admin ? janus_http_admin_access_list : janus_http_access_list;
	while(temp) {
		const char *allowed = (const char *)temp->data;
		if(allowed != NULL && strstr(ip, allowed)) {
			janus_mutex_unlock(&access_list_mutex);
			return TRUE;
		}
		temp = temp->next;
	}
	janus_mutex_unlock(&access_list_mutex);
	return FALSE;
}

/* Helper method to get the port from a struct sockaddr */
static uint16_t janus_http_sockaddr_to_port(struct sockaddr *address) {
	if(address == NULL)
		return 0;
	struct sockaddr_in *sin = NULL;
	struct sockaddr_in6 *sin6 = NULL;

	switch(address->sa_family) {
		case AF_INET:
			sin = (struct sockaddr_in *)address;
			return ntohs(sin->sin_port);
		case AF_INET6:
			sin6 = (struct sockaddr_in6 *)address;
			return ntohs(sin6->sin6_port);
		default:
			/* Unknown family */
			break;
	}
	return 0;
}

/* Random string helper (for transactions) */
static char charset[] = "abcdefghijklmnopqrstuvwxyzABCDEFGHIJKLMNOPQRSTUVWXYZ0123456789";
static void janus_http_random_string(int length, char *buffer) {
	if(length > 0 && buffer) {
		int l = (int)(sizeof(charset)-1);
		int i=0;
		for(i=0; i<length; i++) {
			int key = rand() % l;
			buffer[i] = charset[key];
		}
		buffer[length-1] = '\0';
	}
}


/* Helper to create a MHD daemon */
static struct MHD_Daemon *janus_http_create_daemon(gboolean admin, char *path,
		const char *interface, const char *ip, int port,
		gint64 threads, const char *server_pem, const char *server_key) {
	struct MHD_Daemon *daemon = NULL;
	gboolean secure = server_pem && server_key;
	/* Any interface or IP address we need to limit ourselves to?
	 * NOTE WELL: specifying an interface does NOT bind to all IPs associated
	 * with that interface, but only to the first one that's detected */
	static struct sockaddr_in addr;
	struct sockaddr_in6 addr6;
	gboolean ipv6 = FALSE;
	if(ip && strstr(ip, ":"))
		ipv6 = TRUE;
	if(ip || interface) {
		gboolean found = FALSE;
		struct ifaddrs *ifaddr = NULL, *ifa = NULL;
		int family = 0, s = 0, n = 0;
		char host[NI_MAXHOST];
		if(getifaddrs(&ifaddr) == -1) {
			JANUS_LOG(LOG_ERR, "Error getting list of interfaces to bind %s API %s webserver...\n",
				admin ? "Admin" : "Janus", secure ? "HTTPS" : "HTTP");
			return NULL;
		} else {
			for(ifa = ifaddr, n = 0; ifa != NULL; ifa = ifa->ifa_next, n++) {
				family = ifa->ifa_addr->sa_family;
				if(interface && strcasecmp(ifa->ifa_name, interface))
					continue;
				if(ifa->ifa_addr == NULL)
					continue;
				/* Skip interfaces which are not up and running */
				if(!((ifa->ifa_flags & IFF_UP) && (ifa->ifa_flags & IFF_RUNNING)))
					continue;
				/* FIXME When being explicit about the interface only, we only bind IPv4 for now:
				 * specifying or adding a precise IPv6 address gets you an IPv6 binding instead */
				if(!ipv6 && family == AF_INET) {
					s = getnameinfo(ifa->ifa_addr, sizeof(struct sockaddr_in), host, NI_MAXHOST, NULL, 0, NI_NUMERICHOST);
					if(s != 0) {
						JANUS_LOG(LOG_ERR, "Error doing a getnameinfo() to bind %s API %s webserver to '%s'...\n",
							admin ? "Admin" : "Janus", secure ? "HTTPS" : "HTTP", ip ? ip : interface);
						return NULL;
					}
					if(ip && strcmp(host, ip))
						continue;
					found = TRUE;
					break;
				} else if(ipv6 && family == AF_INET6) {
					s = getnameinfo(ifa->ifa_addr, sizeof(struct sockaddr_in6), host, NI_MAXHOST, NULL, 0, NI_NUMERICHOST);
					if(s != 0) {
						JANUS_LOG(LOG_ERR, "Error doing a getnameinfo() to bind %s API %s webserver to '%s'...\n",
							admin ? "Admin" : "Janus", secure ? "HTTPS" : "HTTP", ip ? ip : interface);
						return NULL;
					}
					if(ip && strcmp(host, ip))
						continue;
					found = TRUE;
					break;
				}
			}
			freeifaddrs(ifaddr);
		}
		if(!found) {
			JANUS_LOG(LOG_ERR, "Error binding to %s '%s' for %s API %s webserver...\n",
				ip ? "IP" : "interface", ip ? ip : interface,
				admin ? "Admin" : "Janus", secure ? "HTTPS" : "HTTP");
			return NULL;
		}
		JANUS_LOG(LOG_VERB, "Going to bind the %s API %s webserver to %s (asked for %s)\n",
			admin ? "Admin" : "Janus", secure ? "HTTPS" : "HTTP", host, ip ? ip : interface);
		if(!ipv6) {
			memset(&addr, 0, sizeof (struct sockaddr_in));
			addr.sin_family = AF_INET;
			addr.sin_port = htons(port);
			int res = inet_pton(AF_INET, host, &addr.sin_addr);
			if(res != 1) {
				JANUS_LOG(LOG_ERR, "Failed to convert address '%s' (%d)\n", host, res);
				return NULL;
			}
		} else {
			memset(&addr6, 0, sizeof (struct sockaddr_in6));
			addr6.sin6_family = AF_INET6;
			addr6.sin6_port = htons(port);
			int res = inet_pton(AF_INET6, host, &addr6.sin6_addr);
			if(res != 1) {
				JANUS_LOG(LOG_ERR, "Failed to convert address '%s' (%d)\n", host, res);
				return NULL;
			}
		}
	}

	if(!secure) {
		/* HTTP web server */
		if(threads == 0) {
			JANUS_LOG(LOG_VERB, "Using a thread per connection for the %s API %s webserver\n",
				admin ? "Admin" : "Janus", secure ? "HTTPS" : "HTTP");
			if(!interface && !ip) {
				JANUS_LOG(LOG_VERB, "Binding to all interfaces for the %s API %s webserver\n",
					admin ? "Admin" : "Janus", secure ? "HTTPS" : "HTTP");
				/* Bind to all interfaces */
				daemon = MHD_start_daemon(
					MHD_USE_THREAD_PER_CONNECTION | MHD_USE_POLL | MHD_USE_DUAL_STACK,
					port,
					admin ? janus_http_admin_client_connect : janus_http_client_connect,
					NULL,
					admin ? &janus_http_admin_handler : &janus_http_handler,
					path,
					MHD_OPTION_NOTIFY_COMPLETED, &janus_http_request_completed, NULL,
					MHD_OPTION_END);
			} else {
				/* Bind to the interface that was specified */
				JANUS_LOG(LOG_VERB, "Binding to %s '%s' for the %s API %s webserver\n",
					ip ? "IP" : "interface", ip ? ip : interface,
					admin ? "Admin" : "Janus", secure ? "HTTPS" : "HTTP");
				daemon = MHD_start_daemon(
					MHD_USE_THREAD_PER_CONNECTION | MHD_USE_POLL | (ipv6 ? MHD_USE_IPv6 : 0),
					port,
					admin ? janus_http_admin_client_connect : janus_http_client_connect,
					NULL,
					admin ? &janus_http_admin_handler : &janus_http_handler,
					path,
					MHD_OPTION_NOTIFY_COMPLETED, &janus_http_request_completed, NULL,
					MHD_OPTION_SOCK_ADDR, ipv6 ? (struct sockaddr *)&addr6 : (struct sockaddr *)&addr,
					MHD_OPTION_END);
			}
		} else {
			JANUS_LOG(LOG_VERB, "Using a thread pool of size %"SCNi64" the %s API %s webserver\n", threads,
				admin ? "Admin" : "Janus", secure ? "HTTPS" : "HTTP");
			if(!interface && !ip) {
				/* Bind to all interfaces */
				JANUS_LOG(LOG_VERB, "Binding to all interfaces for the %s API %s webserver\n",
					admin ? "Admin" : "Janus", secure ? "HTTPS" : "HTTP");
				daemon = MHD_start_daemon(
					MHD_USE_SELECT_INTERNALLY | MHD_USE_DUAL_STACK,
					port,
					admin ? janus_http_admin_client_connect : janus_http_client_connect,
					NULL,
					admin ? &janus_http_admin_handler : &janus_http_handler,
					path,
					MHD_OPTION_THREAD_POOL_SIZE, threads,
					MHD_OPTION_NOTIFY_COMPLETED, &janus_http_request_completed, NULL,
					MHD_OPTION_END);
			} else {
				/* Bind to the interface that was specified */
				JANUS_LOG(LOG_VERB, "Binding to %s '%s' for the %s API %s webserver\n",
					ip ? "IP" : "interface", ip ? ip : interface,
					admin ? "Admin" : "Janus", secure ? "HTTPS" : "HTTP");
				daemon = MHD_start_daemon(
					MHD_USE_SELECT_INTERNALLY | (ipv6 ? MHD_USE_IPv6 : 0),
					port,
					admin ? janus_http_admin_client_connect : janus_http_client_connect,
					NULL,
					admin ? &janus_http_admin_handler : &janus_http_handler,
					path,
					MHD_OPTION_THREAD_POOL_SIZE, threads,
					MHD_OPTION_NOTIFY_COMPLETED, &janus_http_request_completed, NULL,
					MHD_OPTION_SOCK_ADDR, ipv6 ? (struct sockaddr *)&addr6 : (struct sockaddr *)&addr,
					MHD_OPTION_END);
			}
		}
	} else {
		/* HTTPS web server, read certificate and key */
<<<<<<< HEAD
		FILE *pem = fopen(server_pem, "rb");
		if(pem) {
			fseek(pem, 0L, SEEK_END);
			size_t size = ftell(pem);
			fseek(pem, 0L, SEEK_SET);
			cert_pem_bytes = g_malloc0(size+1);
			if(cert_pem_bytes == NULL) {
				JANUS_LOG(LOG_FATAL, "Memory error!\n");
				return NULL;
			}
			char *index = cert_pem_bytes;
			int read = 0, tot = size;
			while((read = fread(index, sizeof(char), tot, pem)) > 0) {
				tot -= read;
				index += read;
			}
			fclose(pem);
			cert_pem_bytes[size] = '\0';
		}
		FILE *key = fopen(server_key, "rb");
		if(key) {
			fseek(key, 0L, SEEK_END);
			size_t size = ftell(key);
			fseek(key, 0L, SEEK_SET);
			cert_key_bytes = g_malloc0(size);
			if(cert_key_bytes == NULL) {
				JANUS_LOG(LOG_FATAL, "Memory error!\n");
				return NULL;
			}
			char *index = cert_key_bytes;
			int read = 0, tot = size;
			while((read = fread(index, sizeof(char), tot, key)) > 0) {
				tot -= read;
				index += read;
			}
			fclose(key);
		}
=======
		g_file_get_contents(server_pem, &cert_pem_bytes, NULL, NULL);
		g_file_get_contents(server_key, &cert_key_bytes, NULL, NULL);

>>>>>>> 1c7b5fd4
		/* Start webserver */
		if(threads == 0) {
			JANUS_LOG(LOG_VERB, "Using a thread per connection for the %s API %s webserver\n",
				admin ? "Admin" : "Janus", secure ? "HTTPS" : "HTTP");
			if(!interface && !ip) {
				/* Bind to all interfaces */
				JANUS_LOG(LOG_VERB, "Binding to all interfaces for the %s API %s webserver\n",
					admin ? "Admin" : "Janus", secure ? "HTTPS" : "HTTP");
				daemon = MHD_start_daemon(
					MHD_USE_SSL | MHD_USE_THREAD_PER_CONNECTION | MHD_USE_POLL | MHD_USE_DUAL_STACK,
					port,
					admin ? janus_http_admin_client_connect : janus_http_client_connect,
					NULL,
					admin ? &janus_http_admin_handler : &janus_http_handler,
					path,
					MHD_OPTION_NOTIFY_COMPLETED, &janus_http_request_completed, NULL,
					MHD_OPTION_HTTPS_MEM_CERT, cert_pem_bytes,
					MHD_OPTION_HTTPS_MEM_KEY, cert_key_bytes,
					MHD_OPTION_END);
			} else {
				/* Bind to the interface that was specified */
				JANUS_LOG(LOG_VERB, "Binding to %s '%s' for the %s API %s webserver\n",
					ip ? "IP" : "interface", ip ? ip : interface,
					admin ? "Admin" : "Janus", secure ? "HTTPS" : "HTTP");
				daemon = MHD_start_daemon(
					MHD_USE_SSL | MHD_USE_THREAD_PER_CONNECTION | MHD_USE_POLL | (ipv6 ? MHD_USE_IPv6 : 0),
					port,
					admin ? janus_http_admin_client_connect : janus_http_client_connect,
					NULL,
					admin ? &janus_http_admin_handler : &janus_http_handler,
					path,
					MHD_OPTION_NOTIFY_COMPLETED, &janus_http_request_completed, NULL,
					MHD_OPTION_HTTPS_MEM_CERT, cert_pem_bytes,
					MHD_OPTION_HTTPS_MEM_KEY, cert_key_bytes,
					MHD_OPTION_SOCK_ADDR, ipv6 ? (struct sockaddr *)&addr6 : (struct sockaddr *)&addr,
					MHD_OPTION_END);
			}
		} else {
			JANUS_LOG(LOG_VERB, "Using a thread pool of size %"SCNi64" the %s API %s webserver\n", threads,
				admin ? "Admin" : "Janus", secure ? "HTTPS" : "HTTP");
			if(!interface && !ip) {
				/* Bind to all interfaces */
				JANUS_LOG(LOG_VERB, "Binding to all interfaces for the %s API %s webserver\n",
					admin ? "Admin" : "Janus", secure ? "HTTPS" : "HTTP");
				daemon = MHD_start_daemon(
					MHD_USE_SSL | MHD_USE_SELECT_INTERNALLY | MHD_USE_DUAL_STACK,
					port,
					admin ? janus_http_admin_client_connect : janus_http_client_connect,
					NULL,
					admin ? &janus_http_admin_handler : &janus_http_handler,
					path,
					MHD_OPTION_THREAD_POOL_SIZE, threads,
					MHD_OPTION_NOTIFY_COMPLETED, &janus_http_request_completed, NULL,
					MHD_OPTION_HTTPS_MEM_CERT, cert_pem_bytes,
					MHD_OPTION_HTTPS_MEM_KEY, cert_key_bytes,
					MHD_OPTION_END);
			} else {
				/* Bind to the interface that was specified */
				JANUS_LOG(LOG_VERB, "Binding to %s '%s' for the %s API %s webserver\n",
					ip ? "IP" : "interface", ip ? ip : interface,
					admin ? "Admin" : "Janus", secure ? "HTTPS" : "HTTP");
				daemon = MHD_start_daemon(
					MHD_USE_SSL | MHD_USE_SELECT_INTERNALLY | (ipv6 ? MHD_USE_IPv6 : 0),
					port,
					admin ? janus_http_admin_client_connect : janus_http_client_connect,
					NULL,
					admin ? &janus_http_admin_handler : &janus_http_handler,
					path,
					MHD_OPTION_THREAD_POOL_SIZE, threads,
					MHD_OPTION_NOTIFY_COMPLETED, &janus_http_request_completed, NULL,
					MHD_OPTION_HTTPS_MEM_CERT, cert_pem_bytes,
					MHD_OPTION_HTTPS_MEM_KEY, cert_key_bytes,
					MHD_OPTION_SOCK_ADDR, ipv6 ? (struct sockaddr *)&addr6 : (struct sockaddr *)&addr,
					MHD_OPTION_END);
			}
		}
	}
	return daemon;
}


/* Transport implementation */
int janus_http_init(janus_transport_callbacks *callback, const char *config_path) {
	if(g_atomic_int_get(&stopping)) {
		/* Still stopping from before */
		return -1;
	}
	if(callback == NULL || config_path == NULL) {
		/* Invalid arguments */
		return -1;
	}

	/* This is the callback we'll need to invoke to contact the gateway */
	gateway = callback;

	/* Read configuration */
	char filename[255];
	g_snprintf(filename, 255, "%s/%s.cfg", config_path, JANUS_REST_PACKAGE);
	JANUS_LOG(LOG_VERB, "Configuration file: %s\n", filename);
	janus_config *config = janus_config_parse(filename);
	if(config != NULL) {
		janus_config_print(config);

		/* Handle configuration */
		janus_config_item *item = janus_config_get_item_drilldown(config, "general", "json");
		if(item && item->value) {
			/* Check how we need to format/serialize the JSON output */
			if(!strcasecmp(item->value, "indented")) {
				/* Default: indented, we use three spaces for that */
				json_format = JSON_INDENT(3) | JSON_PRESERVE_ORDER;
			} else if(!strcasecmp(item->value, "plain")) {
				/* Not indented and no new lines, but still readable */
				json_format = JSON_INDENT(0) | JSON_PRESERVE_ORDER;
			} else if(!strcasecmp(item->value, "compact")) {
				/* Compact, so no spaces between separators */
				json_format = JSON_COMPACT | JSON_PRESERVE_ORDER;
			} else {
				JANUS_LOG(LOG_WARN, "Unsupported JSON format option '%s', using default (indented)\n", item->value);
				json_format = JSON_INDENT(3) | JSON_PRESERVE_ORDER;
			}
		}

		/* Check if we need to send events to handlers */
		janus_config_item *events = janus_config_get_item_drilldown(config, "general", "events");
		if(events != NULL && events->value != NULL)
			notify_events = janus_is_true(events->value);
		if(!notify_events && callback->events_is_enabled()) {
			JANUS_LOG(LOG_WARN, "Notification of events to handlers disabled for %s\n", JANUS_REST_NAME);
		}

		/* Check the base paths */
		item = janus_config_get_item_drilldown(config, "general", "base_path");
		if(item && item->value) {
			if(item->value[0] != '/') {
				JANUS_LOG(LOG_FATAL, "Invalid base path %s (it should start with a /, e.g., /janus\n", item->value);
				return -1;
			}
			ws_path = g_strdup(item->value);
			if(strlen(ws_path) > 1 && ws_path[strlen(ws_path)-1] == '/') {
				/* Remove the trailing slash, it makes things harder when we parse requests later */
				ws_path[strlen(ws_path)-1] = '\0';
			}
		} else {
			ws_path = g_strdup("/janus");
		}
		/* Do the same for the admin/monitor interface */
		item = janus_config_get_item_drilldown(config, "admin", "admin_base_path");
		if(item && item->value) {
			if(item->value[0] != '/') {
				JANUS_LOG(LOG_FATAL, "Invalid admin/monitor base path %s (it should start with a /, e.g., /admin\n", item->value);
				return -1;
			}
			admin_ws_path = g_strdup(item->value);
			if(strlen(admin_ws_path) > 1 && ws_path[strlen(admin_ws_path)-1] == '/') {
				/* Remove the trailing slash, it makes things harder when we parse requests later */
				admin_ws_path[strlen(admin_ws_path)-1] = '\0';
			}
		} else {
			admin_ws_path = g_strdup("/admin");
		}

		/* Any ACL for either the Janus or Admin API? */
		item = janus_config_get_item_drilldown(config, "general", "acl");
		if(item && item->value) {
			gchar **list = g_strsplit(item->value, ",", -1);
			gchar *index = list[0];
			if(index != NULL) {
				int i=0;
				while(index != NULL) {
					if(strlen(index) > 0) {
						JANUS_LOG(LOG_INFO, "Adding '%s' to the Janus API allowed list...\n", index);
						janus_http_allow_address(g_strdup(index), FALSE);
					}
					i++;
					index = list[i];
				}
			}
			g_strfreev(list);
			list = NULL;
		}
		item = janus_config_get_item_drilldown(config, "admin", "admin_acl");
		if(item && item->value) {
			gchar **list = g_strsplit(item->value, ",", -1);
			gchar *index = list[0];
			if(index != NULL) {
				int i=0;
				while(index != NULL) {
					if(strlen(index) > 0) {
						JANUS_LOG(LOG_INFO, "Adding '%s' to the Admin/monitor allowed list...\n", index);
						janus_http_allow_address(g_strdup(index), TRUE);
					}
					i++;
					index = list[i];
				}
			}
			g_strfreev(list);
			list = NULL;
		}

		/* Start with the Janus API web server now */
		gint64 threads = 0;
		item = janus_config_get_item_drilldown(config, "general", "threads");
		if(item && item->value) {
			if(!strcasecmp(item->value, "unlimited")) {
				/* No limit on threads, use a thread per connection */
				threads = 0;
			} else {
				/* Use a thread pool */
				threads = atoll(item->value);
				if(threads == 0) {
					JANUS_LOG(LOG_WARN, "Chose '0' as size for the thread pool, which is equivalent to 'unlimited'\n");
				} else if(threads < 0) {
					JANUS_LOG(LOG_WARN, "Invalid value '%"SCNi64"' as size for the thread pool, falling back to to 'unlimited'\n", threads);
					threads = 0;
				}
			}
		}
		item = janus_config_get_item_drilldown(config, "general", "http");
		if(!item || !item->value || !janus_is_true(item->value)) {
			JANUS_LOG(LOG_WARN, "HTTP webserver disabled\n");
		} else {
			int wsport = 8088;
			item = janus_config_get_item_drilldown(config, "general", "port");
			if(item && item->value)
				wsport = atoi(item->value);
			const char *interface = NULL;
			item = janus_config_get_item_drilldown(config, "general", "interface");
			if(item && item->value)
				interface = item->value;
			const char *ip = NULL;
			item = janus_config_get_item_drilldown(config, "general", "ip");
			if(item && item->value)
				ip = item->value;
			ws = janus_http_create_daemon(FALSE, ws_path, interface, ip, wsport, threads, NULL, NULL);
			if(ws == NULL) {
				JANUS_LOG(LOG_FATAL, "Couldn't start webserver on port %d...\n", wsport);
			} else {
				JANUS_LOG(LOG_INFO, "HTTP webserver started (port %d, %s path listener)...\n", wsport, ws_path);
			}
		}
		/* Do we also have to provide an HTTPS one? */
		char *server_pem = NULL;
		item = janus_config_get_item_drilldown(config, "certificates", "cert_pem");
		if(item && item->value)
			server_pem = (char *)item->value;
		char *server_key = NULL;
		item = janus_config_get_item_drilldown(config, "certificates", "cert_key");
		if(item && item->value)
			server_key = (char *)item->value;
		if(server_key)
			JANUS_LOG(LOG_VERB, "Using certificates:\n\t%s\n\t%s\n", server_pem, server_key);
		item = janus_config_get_item_drilldown(config, "general", "https");
		if(!item || !item->value || !janus_is_true(item->value)) {
			JANUS_LOG(LOG_WARN, "HTTPS webserver disabled\n");
		} else {
			if(!server_key || !server_pem) {
				JANUS_LOG(LOG_FATAL, "Missing certificate/key path\n");
			} else {
				int swsport = 8089;
				item = janus_config_get_item_drilldown(config, "general", "secure_port");
				if(item && item->value)
					swsport = atoi(item->value);
				const char *interface = NULL;
				item = janus_config_get_item_drilldown(config, "general", "secure_interface");
				if(item && item->value)
					interface = item->value;
				const char *ip = NULL;
				item = janus_config_get_item_drilldown(config, "general", "secure_ip");
				if(item && item->value)
					ip = item->value;
				sws = janus_http_create_daemon(FALSE, ws_path, interface, ip, swsport, threads, server_pem, server_key);
				if(sws == NULL) {
					JANUS_LOG(LOG_FATAL, "Couldn't start secure webserver on port %d...\n", swsport);
				} else {
					JANUS_LOG(LOG_INFO, "HTTPS webserver started (port %d, %s path listener)...\n", swsport, ws_path);
				}
			}
		}
		/* Admin/monitor time: start web server, if enabled */
		threads = 0;
		item = janus_config_get_item_drilldown(config, "admin", "admin_threads");
		if(item && item->value) {
			if(!strcasecmp(item->value, "unlimited")) {
				/* No limit on threads, use a thread per connection */
				threads = 0;
			} else {
				/* Use a thread pool */
				threads = atoll(item->value);
				if(threads == 0) {
					JANUS_LOG(LOG_WARN, "Chose '0' as size for the admin/monitor thread pool, which is equivalent to 'unlimited'\n");
				} else if(threads < 0) {
					JANUS_LOG(LOG_WARN, "Invalid value '%"SCNi64"' as size for the admin/monitor thread pool, falling back to to 'unlimited'\n", threads);
					threads = 0;
				}
			}
		}
		item = janus_config_get_item_drilldown(config, "admin", "admin_http");
		if(!item || !item->value || !janus_is_true(item->value)) {
			JANUS_LOG(LOG_WARN, "Admin/monitor HTTP webserver disabled\n");
		} else {
			int wsport = 7088;
			item = janus_config_get_item_drilldown(config, "admin", "admin_port");
			if(item && item->value)
				wsport = atoi(item->value);
			const char *interface = NULL;
			item = janus_config_get_item_drilldown(config, "admin", "admin_interface");
			if(item && item->value)
				interface = item->value;
			const char *ip = NULL;
			item = janus_config_get_item_drilldown(config, "admin", "admin_ip");
			if(item && item->value)
				ip = item->value;
			admin_ws = janus_http_create_daemon(TRUE, admin_ws_path, interface, ip, wsport, threads, NULL, NULL);
			if(admin_ws == NULL) {
				JANUS_LOG(LOG_FATAL, "Couldn't start admin/monitor webserver on port %d...\n", wsport);
			} else {
				JANUS_LOG(LOG_INFO, "Admin/monitor HTTP webserver started (port %d, %s path listener)...\n", wsport, admin_ws_path);
			}
		}
		/* Do we also have to provide an HTTPS one? */
		item = janus_config_get_item_drilldown(config, "admin", "admin_https");
		if(!item || !item->value || !janus_is_true(item->value)) {
			JANUS_LOG(LOG_WARN, "Admin/monitor HTTPS webserver disabled\n");
		} else {
			if(!server_key) {
				JANUS_LOG(LOG_FATAL, "Missing certificate/key path\n");
			} else {
				int swsport = 7889;
				item = janus_config_get_item_drilldown(config, "admin", "admin_secure_port");
				if(item && item->value)
					swsport = atoi(item->value);
				const char *interface = NULL;
				item = janus_config_get_item_drilldown(config, "admin", "admin_secure_interface");
				if(item && item->value)
					interface = item->value;
				const char *ip = NULL;
				item = janus_config_get_item_drilldown(config, "admin", "admin_secure_ip");
				if(item && item->value)
					ip = item->value;
				admin_sws = janus_http_create_daemon(TRUE, admin_ws_path, interface, ip, swsport, threads, server_pem, server_key);
				if(admin_sws == NULL) {
					JANUS_LOG(LOG_FATAL, "Couldn't start secure admin/monitor webserver on port %d...\n", swsport);
				} else {
					JANUS_LOG(LOG_INFO, "Admin/monitor HTTPS webserver started (port %d, %s path listener)...\n", swsport, admin_ws_path);
				}
			}
		}
	}
	janus_config_destroy(config);
	config = NULL;
	if(!ws && !sws && !admin_ws && !admin_sws) {
		JANUS_LOG(LOG_WARN, "No HTTP/HTTPS server started, giving up...\n");
		return -1;	/* No point in keeping the plugin loaded */
	}
	http_janus_api_enabled = ws || sws;
	http_admin_api_enabled = admin_ws || admin_sws;

	messages = g_hash_table_new_full(NULL, NULL, NULL, (GDestroyNotify)janus_transport_session_destroy);
	janus_mutex_init(&messages_mutex);
	sessions = g_hash_table_new_full(g_int64_hash, g_int64_equal, (GDestroyNotify)g_free, (GDestroyNotify)janus_http_session_destroy);
	janus_mutex_init(&sessions_mutex);
	
	/* Done */
	g_atomic_int_set(&initialized, 1);
	JANUS_LOG(LOG_INFO, "%s initialized!\n", JANUS_REST_NAME);
	return 0;
}

void janus_http_destroy(void) {
	if(!g_atomic_int_get(&initialized))
		return;
	g_atomic_int_set(&stopping, 1);

	JANUS_LOG(LOG_INFO, "Stopping webserver(s)...\n");
	if(ws)
		MHD_stop_daemon(ws);
	ws = NULL;
	if(sws)
		MHD_stop_daemon(sws);
	sws = NULL;
	if(admin_ws)
		MHD_stop_daemon(admin_ws);
	admin_ws = NULL;
	if(admin_sws)
		MHD_stop_daemon(admin_sws);
	admin_sws = NULL;
	if(cert_pem_bytes != NULL)
		g_free((gpointer)cert_pem_bytes);
	cert_pem_bytes = NULL;
	if(cert_key_bytes != NULL)
		g_free((gpointer)cert_key_bytes);
	cert_key_bytes = NULL;

	g_hash_table_destroy(messages);
	g_hash_table_destroy(sessions);

	g_atomic_int_set(&initialized, 0);
	g_atomic_int_set(&stopping, 0);
	JANUS_LOG(LOG_INFO, "%s destroyed!\n", JANUS_REST_NAME);
}

int janus_http_get_api_compatibility(void) {
	/* Important! This is what your plugin MUST always return: don't lie here or bad things will happen */
	return JANUS_TRANSPORT_API_VERSION;
}

int janus_http_get_version(void) {
	return JANUS_REST_VERSION;
}

const char *janus_http_get_version_string(void) {
	return JANUS_REST_VERSION_STRING;
}

const char *janus_http_get_description(void) {
	return JANUS_REST_DESCRIPTION;
}

const char *janus_http_get_name(void) {
	return JANUS_REST_NAME;
}

const char *janus_http_get_author(void) {
	return JANUS_REST_AUTHOR;
}

const char *janus_http_get_package(void) {
	return JANUS_REST_PACKAGE;
}

gboolean janus_http_is_janus_api_enabled(void) {
	return http_janus_api_enabled;
}

gboolean janus_http_is_admin_api_enabled(void) {
	return http_admin_api_enabled;
}

int janus_http_send_message(janus_transport_session *transport, void *request_id, gboolean admin, json_t *message) {
	JANUS_LOG(LOG_HUGE, "Got a %s API %s to send (%p)\n", admin ? "admin" : "Janus", request_id ? "response" : "event", transport);
	if(message == NULL) {
		JANUS_LOG(LOG_ERR, "No message...\n");
		return -1;
	}
	if(request_id == NULL) {
		/* This is an event, add to the session queue */
		json_t *s = json_object_get(message, "session_id");
		if(!s || !json_is_integer(s)) {
			JANUS_LOG(LOG_ERR, "Can't notify event, no session_id...\n");
			json_decref(message);
			return -1;
		}
		guint64 session_id = json_integer_value(s);
		janus_mutex_lock(&sessions_mutex);
		janus_http_session *session = g_hash_table_lookup(sessions, &session_id);
		if(session == NULL || g_atomic_int_get(&session->destroyed)) {
			JANUS_LOG(LOG_ERR, "Can't notify event, no session object...\n");
			janus_mutex_unlock(&sessions_mutex);
			json_decref(message);
			return -1;
		}
		g_async_queue_push(session->events, message);
		janus_mutex_unlock(&sessions_mutex);
	} else {
		if(request_id == keepalive_id) {
			/* It's a response from our fake long-poll related keepalive, ignore */
			json_decref(message);
			return 0;
		}
		/* This is a response, we need a valid transport instance */
		if(transport == NULL || transport->transport_p == NULL) {
			JANUS_LOG(LOG_ERR, "Invalid HTTP instance...\n");
			json_decref(message);
			return -1;
		}
		/* We have a response */
		janus_transport_session *session = (janus_transport_session *)transport;
		janus_mutex_lock(&messages_mutex);
		if(g_hash_table_lookup(messages, session) == NULL) {
			janus_mutex_unlock(&messages_mutex);
			JANUS_LOG(LOG_ERR, "Invalid HTTP connection...\n");
			json_decref(message);
			return -1;
		}
		janus_http_msg *msg = (janus_http_msg *)transport->transport_p;
		janus_mutex_unlock(&messages_mutex);
		if(!msg->connection) {
			JANUS_LOG(LOG_ERR, "Invalid HTTP connection...\n");
			json_decref(message);
			return -1;
		}
		janus_mutex_lock(&msg->wait_mutex);
		msg->response = message;
		msg->got_response = TRUE;
		janus_condition_signal(&msg->wait_cond);
		janus_mutex_unlock(&msg->wait_mutex);
	}
	return 0;
}

void janus_http_session_created(janus_transport_session *transport, guint64 session_id) {
	if(transport == NULL || transport->transport_p == NULL)
		return;
	JANUS_LOG(LOG_VERB, "Session created (%"SCNu64"), create a queue for the long poll\n", session_id);
	/* Create a queue of events for this session */
	janus_mutex_lock(&sessions_mutex);
	if(g_hash_table_lookup(sessions, &session_id) != NULL) {
		JANUS_LOG(LOG_WARN, "Ignoring created session, apparently we're already handling it?\n");
		janus_mutex_unlock(&sessions_mutex);
		return;
	}
	janus_http_session *session = g_malloc0(sizeof(janus_http_session));
	if(session == NULL) {
		JANUS_LOG(LOG_FATAL, "Memory error!\n");
		janus_mutex_unlock(&sessions_mutex);
		return;
	}
	session->session_id = session_id;
	session->events = g_async_queue_new();
	g_atomic_int_set(&session->destroyed, 0);
	janus_refcount_init(&session->ref, janus_http_session_free);
	g_hash_table_insert(sessions, janus_uint64_dup(session_id), session);
	janus_mutex_unlock(&sessions_mutex);
}

void janus_http_session_over(janus_transport_session *transport, guint64 session_id, gboolean timeout) {
	JANUS_LOG(LOG_VERB, "Session %s (%"SCNu64"), getting rid of the queue for the long poll\n",
		timeout ? "has timed out" : "is over", session_id);
	/* Get rid of the session's queue of events */
	janus_mutex_lock(&sessions_mutex);
	g_hash_table_remove(sessions, &session_id);
	janus_mutex_unlock(&sessions_mutex);
}

/* Connection notifiers */
int janus_http_client_connect(void *cls, const struct sockaddr *addr, socklen_t addrlen) {
	janus_network_address naddr;
	janus_network_address_string_buffer naddr_buf;
	if(janus_network_address_from_sockaddr((struct sockaddr *)addr, &naddr) != 0 ||
			janus_network_address_to_string_buffer(&naddr, &naddr_buf) != 0) {
		JANUS_LOG(LOG_WARN, "Error trying to resolve connection address...\n");
		/* Should this be MHD_NO instead? */
		return MHD_YES;
	}
	const char *ip = janus_network_address_string_from_buffer(&naddr_buf);
	JANUS_LOG(LOG_HUGE, "New connection on REST API: %s\n", ip);
	/* Any access limitation based on this IP address? */
	if(!janus_http_is_allowed(ip, FALSE)) {
		JANUS_LOG(LOG_ERR, "IP %s is unauthorized to connect to the Janus API interface\n", ip);
		return MHD_NO;
	}
	return MHD_YES;
}

int janus_http_admin_client_connect(void *cls, const struct sockaddr *addr, socklen_t addrlen) {
	janus_network_address naddr;
	janus_network_address_string_buffer naddr_buf;
	if(janus_network_address_from_sockaddr((struct sockaddr *)addr, &naddr) != 0 ||
			janus_network_address_to_string_buffer(&naddr, &naddr_buf) != 0) {
		JANUS_LOG(LOG_WARN, "Error trying to resolve Admin connection address...\n");
		/* Should this be MHD_NO instead? */
		return MHD_YES;
	}
	const char *ip = janus_network_address_string_from_buffer(&naddr_buf);
	JANUS_LOG(LOG_HUGE, "New connection on admin/monitor: %s\n", ip);
	/* Any access limitation based on this IP address? */
	if(!janus_http_is_allowed(ip, TRUE)) {
		JANUS_LOG(LOG_ERR, "IP %s is unauthorized to connect to the admin/monitor interface\n", ip);
		return MHD_NO;
	}
	return MHD_YES;
}


/* WebServer requests handler */
int janus_http_handler(void *cls, struct MHD_Connection *connection, const char *url, const char *method, const char *version, const char *upload_data, size_t *upload_data_size, void **ptr)
{
	char *payload = NULL;
	json_t *root = NULL;
	struct MHD_Response *response = NULL;
	int ret = MHD_NO;
	gchar *session_path = NULL, *handle_path = NULL;
	gchar **basepath = NULL, **path = NULL;
	guint64 session_id = 0, handle_id = 0;

	/* Is this the first round? */
	int firstround = 0;
	janus_transport_session *ts = (janus_transport_session *)*ptr;
	janus_http_msg *msg = NULL;
	if(ts == NULL) {
		firstround = 1;
		JANUS_LOG(LOG_DBG, "Got a HTTP %s request on %s...\n", method, url);
		JANUS_LOG(LOG_DBG, " ... Just parsing headers for now...\n");
		msg = g_malloc0(sizeof(janus_http_msg));
		if(msg == NULL) {
			JANUS_LOG(LOG_FATAL, "Memory error!\n");
			ret = MHD_queue_response(connection, MHD_HTTP_INTERNAL_SERVER_ERROR, response);
			MHD_destroy_response(response);
			goto done;
		}
		msg->connection = connection;
		msg->acrh = NULL;
		msg->acrm = NULL;
		msg->payload = NULL;
		msg->len = 0;
		msg->session_id = 0;
		msg->got_response = FALSE;
		msg->response = NULL;
		janus_mutex_init(&msg->wait_mutex);
		janus_condition_init(&msg->wait_cond);
		ts = janus_transport_session_create(msg, janus_http_msg_destroy);
		janus_mutex_lock(&messages_mutex);
		g_hash_table_insert(messages, ts, ts);
		janus_mutex_unlock(&messages_mutex);
		*ptr = ts;
		MHD_get_connection_values(connection, MHD_HEADER_KIND, &janus_http_headers, msg);
		ret = MHD_YES;
		/* Notify handlers about this new transport instance */
		if(notify_events && gateway->events_is_enabled()) {
			json_t *info = json_object();
			json_object_set_new(info, "event", json_string("request"));
			json_object_set_new(info, "admin_api", json_false());
			const union MHD_ConnectionInfo *conninfo = MHD_get_connection_info(connection, MHD_CONNECTION_INFO_CLIENT_ADDRESS);
			if(conninfo != NULL) {
				janus_network_address addr;
				janus_network_address_string_buffer addr_buf;
				if(janus_network_address_from_sockaddr((struct sockaddr *)conninfo->client_addr, &addr) == 0 &&
						janus_network_address_to_string_buffer(&addr, &addr_buf) == 0) {
					const char *ip = janus_network_address_string_from_buffer(&addr_buf);
					json_object_set_new(info, "ip", json_string(ip));
				}
				uint16_t port = janus_http_sockaddr_to_port((struct sockaddr *)conninfo->client_addr);
				json_object_set_new(info, "port", json_integer(port));
			}
			gateway->notify_event(&janus_http_transport, ts, info);
		}
	} else {
		JANUS_LOG(LOG_DBG, "Processing HTTP %s request on %s...\n", method, url);
		msg = (janus_http_msg *)ts->transport_p;
	}
	/* Parse request */
	if (strcasecmp(method, "GET") && strcasecmp(method, "POST") && strcasecmp(method, "OPTIONS")) {
		ret = janus_http_return_error(ts, 0, NULL, JANUS_ERROR_TRANSPORT_SPECIFIC, "Unsupported method %s", method);
		goto done;
	}
	if (!strcasecmp(method, "OPTIONS")) {
		response = MHD_create_response_from_buffer(0, NULL, MHD_RESPMEM_PERSISTENT);
		MHD_add_response_header(response, "Access-Control-Allow-Origin", "*");
		if(msg->acrm)
			MHD_add_response_header(response, "Access-Control-Allow-Methods", msg->acrm);
		if(msg->acrh)
			MHD_add_response_header(response, "Access-Control-Allow-Headers", msg->acrh);
		ret = MHD_queue_response(connection, MHD_HTTP_OK, response);
		MHD_destroy_response(response);
	}
	/* Get path components */
	if(strcasecmp(url, ws_path)) {
		if(strlen(ws_path) > 1) {
			basepath = g_strsplit(url, ws_path, -1);
		} else {
			/* The base path is the web server too itself, we process the url itself */
			basepath = g_malloc0(3);
			basepath[0] = g_strdup("/");
			basepath[1] = g_strdup(url);
		}
		if(basepath[0] == NULL || basepath[1] == NULL || basepath[1][0] != '/') {
			JANUS_LOG(LOG_ERR, "Invalid url %s\n", url);
			response = MHD_create_response_from_buffer(0, NULL, MHD_RESPMEM_PERSISTENT);
			MHD_add_response_header(response, "Access-Control-Allow-Origin", "*");
			if(msg->acrm)
				MHD_add_response_header(response, "Access-Control-Allow-Methods", msg->acrm);
			if(msg->acrh)
				MHD_add_response_header(response, "Access-Control-Allow-Headers", msg->acrh);
			ret = MHD_queue_response(connection, MHD_HTTP_NOT_FOUND, response);
			MHD_destroy_response(response);
		}
		if(firstround) {
			g_strfreev(basepath);
			return ret;
		}
		path = g_strsplit(basepath[1], "/", -1);
		if(path == NULL || path[1] == NULL) {
			JANUS_LOG(LOG_ERR, "Invalid path %s (%s)\n", basepath[1], path[1]);
			response = MHD_create_response_from_buffer(0, NULL, MHD_RESPMEM_PERSISTENT);
			MHD_add_response_header(response, "Access-Control-Allow-Origin", "*");
			if(msg->acrm)
				MHD_add_response_header(response, "Access-Control-Allow-Methods", msg->acrm);
			if(msg->acrh)
				MHD_add_response_header(response, "Access-Control-Allow-Headers", msg->acrh);
			ret = MHD_queue_response(connection, MHD_HTTP_NOT_FOUND, response);
			MHD_destroy_response(response);
		}
	}
	if(firstround)
		return ret;
	JANUS_LOG(LOG_DBG, " ... parsing request...\n");
	if(path != NULL && path[1] != NULL && strlen(path[1]) > 0) {
		session_path = g_strdup(path[1]);
		if(session_path == NULL) {
			JANUS_LOG(LOG_FATAL, "Memory error!\n");
			ret = MHD_queue_response(connection, MHD_HTTP_INTERNAL_SERVER_ERROR, response);
			MHD_destroy_response(response);
			goto done;
		}
		JANUS_LOG(LOG_HUGE, "Session: %s\n", session_path);
	}
	if(session_path != NULL && path[2] != NULL && strlen(path[2]) > 0) {
		handle_path = g_strdup(path[2]);
		if(handle_path == NULL) {
			JANUS_LOG(LOG_FATAL, "Memory error!\n");
			ret = MHD_queue_response(connection, MHD_HTTP_INTERNAL_SERVER_ERROR, response);
			MHD_destroy_response(response);
			goto done;
		}
		JANUS_LOG(LOG_HUGE, "Handle: %s\n", handle_path);
	}
	if(session_path != NULL && handle_path != NULL && path[3] != NULL && strlen(path[3]) > 0) {
		JANUS_LOG(LOG_ERR, "Too many components...\n");
		response = MHD_create_response_from_buffer(0, NULL, MHD_RESPMEM_PERSISTENT);
		MHD_add_response_header(response, "Access-Control-Allow-Origin", "*");
		if(msg->acrm)
			MHD_add_response_header(response, "Access-Control-Allow-Methods", msg->acrm);
		if(msg->acrh)
			MHD_add_response_header(response, "Access-Control-Allow-Headers", msg->acrh);
		ret = MHD_queue_response(connection, MHD_HTTP_NOT_FOUND, response);
		MHD_destroy_response(response);
		goto done;
	}
	/* Get payload, if any */
	if(!strcasecmp(method, "POST")) {
		JANUS_LOG(LOG_HUGE, "Processing POST data (%s) (%zu bytes)...\n", msg->contenttype, *upload_data_size);
		if(*upload_data_size != 0) {
			if(msg->payload == NULL)
				msg->payload = g_malloc0(*upload_data_size+1);
			else
				msg->payload = g_realloc(msg->payload, msg->len+*upload_data_size+1);
			if(msg->payload == NULL) {
				JANUS_LOG(LOG_FATAL, "Memory error!\n");
				ret = MHD_queue_response(connection, MHD_HTTP_INTERNAL_SERVER_ERROR, response);
				MHD_destroy_response(response);
				goto done;
			}
			memcpy(msg->payload+msg->len, upload_data, *upload_data_size);
			msg->len += *upload_data_size;
			memset(msg->payload + msg->len, '\0', 1);
			JANUS_LOG(LOG_DBG, "  -- Data we have now (%zu bytes)\n", msg->len);
			*upload_data_size = 0;	/* Go on */
			ret = MHD_YES;
			goto done;
		}
		JANUS_LOG(LOG_DBG, "Done getting payload, we can answer\n");
		if(msg->payload == NULL) {
			JANUS_LOG(LOG_ERR, "No payload :-(\n");
			ret = MHD_NO;
			goto done;
		}
		payload = msg->payload;
		JANUS_LOG(LOG_HUGE, "%s\n", payload);
	}

	/* Is this a generic request for info? */
	if(session_path != NULL && !strcmp(session_path, "info")) {
		/* The info REST endpoint, if contacted through a GET, provides information on the gateway */
		if(strcasecmp(method, "GET")) {
			response = MHD_create_response_from_buffer(0, NULL, MHD_RESPMEM_PERSISTENT);
			MHD_add_response_header(response, "Access-Control-Allow-Origin", "*");
			if(msg->acrm)
				MHD_add_response_header(response, "Access-Control-Allow-Methods", msg->acrm);
			if(msg->acrh)
				MHD_add_response_header(response, "Access-Control-Allow-Headers", msg->acrh);
			ret = MHD_queue_response(connection, MHD_HTTP_BAD_REQUEST, response);
			MHD_destroy_response(response);
			goto done;
		}
		/* Turn this into a fake "info" request */
		method = "POST";
		char tr[12];
		janus_http_random_string(12, (char *)&tr);		
		root = json_object();
		json_object_set_new(root, "janus", json_string("info"));
		json_object_set_new(root, "transaction", json_string(tr));
		goto parsingdone;
	}
	
	/* Or maybe a long poll */
	if(!strcasecmp(method, "GET") || !payload) {
		session_id = session_path ? g_ascii_strtoull(session_path, NULL, 10) : 0;
		if(session_id < 1) {
			JANUS_LOG(LOG_ERR, "Invalid session %s\n", session_path);
			response = MHD_create_response_from_buffer(0, NULL, MHD_RESPMEM_PERSISTENT);
			MHD_add_response_header(response, "Access-Control-Allow-Origin", "*");
			if(msg->acrm)
				MHD_add_response_header(response, "Access-Control-Allow-Methods", msg->acrm);
			if(msg->acrh)
				MHD_add_response_header(response, "Access-Control-Allow-Headers", msg->acrh);
			ret = MHD_queue_response(connection, MHD_HTTP_NOT_FOUND, response);
			MHD_destroy_response(response);
			goto done;
		}
		msg->session_id = session_id;

		/* Since we handle long polls ourselves, the core isn't involved (if not for providing us with events)
		 * A long poll, though, can act as a keepalive, so we pass a fake one to the core to avoid undesirable timeouts */

		/* First of all, though, API secret and token based authentication may be enabled in the core, so since
		 * we're bypassing it for notifications we'll have to check those ourselves */
		const char *secret = MHD_lookup_connection_value(connection, MHD_GET_ARGUMENT_KIND, "apisecret");
		const char *token = MHD_lookup_connection_value(connection, MHD_GET_ARGUMENT_KIND, "token");
		gboolean secret_authorized = FALSE, token_authorized = FALSE;
		if(!gateway->is_api_secret_needed(&janus_http_transport) && !gateway->is_auth_token_needed(&janus_http_transport)) {
			/* Nothing to check */
			secret_authorized = TRUE;
			token_authorized = TRUE;
		} else {
			if(gateway->is_api_secret_valid(&janus_http_transport, secret)) {
				/* API secret is valid */
				secret_authorized = TRUE;
			}
			if(gateway->is_auth_token_valid(&janus_http_transport, token)) {
				/* Token is valid */
				token_authorized = TRUE;
			}
			/* We consider a request authorized if either the proper API secret or a valid token has been provided */
			if(!secret_authorized && !token_authorized) {
				response = MHD_create_response_from_buffer(0, NULL, MHD_RESPMEM_PERSISTENT);
				MHD_add_response_header(response, "Access-Control-Allow-Origin", "*");
				if(msg->acrm)
					MHD_add_response_header(response, "Access-Control-Allow-Methods", msg->acrm);
				if(msg->acrh)
					MHD_add_response_header(response, "Access-Control-Allow-Headers", msg->acrh);
				ret = MHD_queue_response(connection, MHD_HTTP_FORBIDDEN, response);
				MHD_destroy_response(response);
				goto done;
			}
		}
		/* Ok, go on with the keepalive */
		char tr[12];
		janus_http_random_string(12, (char *)&tr);		
		root = json_object();
		json_object_set_new(root, "janus", json_string("keepalive"));
		json_object_set_new(root, "session_id", json_integer(session_id));
		json_object_set_new(root, "transaction", json_string(tr));
		if(secret)
			json_object_set_new(root, "apisecret", json_string(secret));
		if(token)
			json_object_set_new(root, "token", json_string(token));
		gateway->incoming_request(&janus_http_transport, ts, (void *)keepalive_id, FALSE, root, NULL);
		/* Ok, go on */
		if(handle_path) {
			char *location = (char *)g_malloc0(strlen(ws_path) + strlen(session_path) + 2);
			g_sprintf(location, "%s/%s", ws_path, session_path);
			JANUS_LOG(LOG_ERR, "Invalid GET to %s, redirecting to %s\n", url, location);
			response = MHD_create_response_from_buffer(0, NULL, MHD_RESPMEM_PERSISTENT);
			MHD_add_response_header(response, "Location", location);
			MHD_add_response_header(response, "Access-Control-Allow-Origin", "*");
			if(msg->acrm)
				MHD_add_response_header(response, "Access-Control-Allow-Methods", msg->acrm);
			if(msg->acrh)
				MHD_add_response_header(response, "Access-Control-Allow-Headers", msg->acrh);
			ret = MHD_queue_response(connection, 302, response);
			MHD_destroy_response(response);
			g_free(location);
			goto done;
		}
		janus_mutex_lock(&sessions_mutex);
		janus_http_session *session = g_hash_table_lookup(sessions, &session_id);
		janus_mutex_unlock(&sessions_mutex);
		if(!session || g_atomic_int_get(&session->destroyed)) {
			JANUS_LOG(LOG_ERR, "Couldn't find any session %"SCNu64"...\n", session_id);
			response = MHD_create_response_from_buffer(0, NULL, MHD_RESPMEM_PERSISTENT);
			MHD_add_response_header(response, "Access-Control-Allow-Origin", "*");
			if(msg->acrm)
				MHD_add_response_header(response, "Access-Control-Allow-Methods", msg->acrm);
			if(msg->acrh)
				MHD_add_response_header(response, "Access-Control-Allow-Headers", msg->acrh);
			ret = MHD_queue_response(connection, MHD_HTTP_NOT_FOUND, response);
			MHD_destroy_response(response);
			goto done;
		}
		janus_refcount_increase(&ts->ref);
		janus_refcount_increase(&session->ref);
		/* How many messages can we send back in a single response? (just one by default) */
		int max_events = 1;
		const char *maxev = MHD_lookup_connection_value(connection, MHD_GET_ARGUMENT_KIND, "maxev");
		if(maxev != NULL) {
			max_events = atoi(maxev);
			if(max_events < 1) {
				JANUS_LOG(LOG_WARN, "Invalid maxev parameter passed (%d), defaulting to 1\n", max_events);
				max_events = 1;
			}
		}
		JANUS_LOG(LOG_VERB, "Session %"SCNu64" found... returning up to %d messages\n", session_id, max_events);
		/* Handle GET, taking the first message from the list */
		json_t *event = g_async_queue_try_pop(session->events);
		if(event != NULL) {
			if(max_events == 1) {
				/* Return just this message and leave */
				gchar *event_text = json_dumps(event, json_format);
				json_decref(event);
				ret = janus_http_return_success(ts, event_text);
			} else {
				/* The application is willing to receive more events at the same time, anything to report? */
				json_t *list = json_array();
				json_array_append_new(list, event);
				int events = 1;
				while(events < max_events) {
					event = g_async_queue_try_pop(session->events);
					if(event == NULL)
						break;
					json_array_append_new(list, event);
					events++;
				}
				/* Return the array of messages and leave */
				gchar *list_text = json_dumps(list, json_format);
				json_decref(list);
				ret = janus_http_return_success(ts, list_text);
			}
		} else {
			/* Still no message, wait */
			ret = janus_http_notifier(ts, session, max_events);
		}
		janus_refcount_decrease(&session->ref);
		janus_refcount_decrease(&ts->ref);
		goto done;
	}
	
	json_error_t error;
	/* Parse the JSON payload */
	root = json_loads(payload, 0, &error);
	if(!root) {
		ret = janus_http_return_error(ts, 0, NULL, JANUS_ERROR_INVALID_JSON, "JSON error: on line %d: %s", error.line, error.text);
		goto done;
	}
	if(!json_is_object(root)) {
		ret = janus_http_return_error(ts, 0, NULL, JANUS_ERROR_INVALID_JSON_OBJECT, "JSON error: not an object");
		json_decref(root);
		goto done;
	}

parsingdone:
	/* Check if we have session and handle identifiers */
	session_id = session_path ? g_ascii_strtoull(session_path, NULL, 10) : 0;
	handle_id = handle_path ? g_ascii_strtoull(handle_path, NULL, 10) : 0;
	if(session_id > 0)
		json_object_set_new(root, "session_id", json_integer(session_id));
	if(handle_id > 0)
		json_object_set_new(root, "handle_id", json_integer(handle_id));

	/* Suspend the connection and pass the ball to the core */
	JANUS_LOG(LOG_HUGE, "Forwarding request to the core (%p)\n", ts);
	gateway->incoming_request(&janus_http_transport, ts, ts, FALSE, root, &error);
	/* Wait for a response (but not forever) */
	struct timeval now;
	gettimeofday(&now, NULL);
	struct timespec wakeup;
	wakeup.tv_sec = now.tv_sec+10;	/* Wait at max 10 seconds for a response */
	wakeup.tv_nsec = now.tv_usec*1000UL;
	pthread_mutex_lock(&msg->wait_mutex);
	while(!msg->got_response) {
		int res = pthread_cond_timedwait(&msg->wait_cond, &msg->wait_mutex, &wakeup);
		if(msg->got_response || res == ETIMEDOUT)
			break;
	}
	pthread_mutex_unlock(&msg->wait_mutex);
	if(!msg->response) {
		ret = MHD_NO;
	} else {
		char *response_text = json_dumps(msg->response, json_format);
		json_decref(msg->response);
		msg->response = NULL;
		ret = janus_http_return_success(ts, response_text);
	}

done:
	g_strfreev(basepath);
	g_strfreev(path);
	g_free(session_path);
	g_free(handle_path);
	return ret;
}

/* Admin/monitor WebServer requests handler */
int janus_http_admin_handler(void *cls, struct MHD_Connection *connection, const char *url, const char *method, const char *version, const char *upload_data, size_t *upload_data_size, void **ptr)
{
	char *payload = NULL;
	json_t *root = NULL;
	struct MHD_Response *response = NULL;
	int ret = MHD_NO;
	gchar *session_path = NULL, *handle_path = NULL;
	gchar **basepath = NULL, **path = NULL;
	guint64 session_id = 0, handle_id = 0;

	/* Is this the first round? */
	int firstround = 0;
	janus_transport_session *ts = (janus_transport_session *)*ptr;
	janus_http_msg *msg = NULL;
	if (ts == NULL) {
		firstround = 1;
		JANUS_LOG(LOG_VERB, "Got an admin/monitor HTTP %s request on %s...\n", method, url);
		JANUS_LOG(LOG_DBG, " ... Just parsing headers for now...\n");
		msg = g_malloc0(sizeof(janus_http_msg));
		if(msg == NULL) {
			JANUS_LOG(LOG_FATAL, "Memory error!\n");
			ret = MHD_queue_response(connection, MHD_HTTP_INTERNAL_SERVER_ERROR, response);
			MHD_destroy_response(response);
			goto done;
		}
		msg->connection = connection;
		msg->acrh = NULL;
		msg->acrm = NULL;
		msg->payload = NULL;
		msg->len = 0;
		msg->session_id = 0;
		msg->got_response = FALSE;
		msg->response = NULL;
		janus_mutex_init(&msg->wait_mutex);
		janus_condition_init(&msg->wait_cond);
		ts = janus_transport_session_create(msg, janus_http_msg_destroy);
		janus_mutex_lock(&messages_mutex);
		g_hash_table_insert(messages, ts, ts);
		janus_mutex_unlock(&messages_mutex);
		*ptr = ts;
		MHD_get_connection_values(connection, MHD_HEADER_KIND, &janus_http_headers, msg);
		ret = MHD_YES;
		/* Notify handlers about this new transport instance */
		if(notify_events && gateway->events_is_enabled()) {
			json_t *info = json_object();
			json_object_set_new(info, "event", json_string("request"));
			json_object_set_new(info, "admin_api", json_true());
			const union MHD_ConnectionInfo *conninfo = MHD_get_connection_info(connection, MHD_CONNECTION_INFO_CLIENT_ADDRESS);
			if(conninfo != NULL) {
				janus_network_address addr;
				janus_network_address_string_buffer addr_buf;
				if(janus_network_address_from_sockaddr((struct sockaddr *)conninfo->client_addr, &addr) == 0 &&
						janus_network_address_to_string_buffer(&addr, &addr_buf) == 0) {
					const char *ip = janus_network_address_string_from_buffer(&addr_buf);
					json_object_set_new(info, "ip", json_string(ip));
				}
				uint16_t port = janus_http_sockaddr_to_port((struct sockaddr *)conninfo->client_addr);
				json_object_set_new(info, "port", json_integer(port));
			}
			gateway->notify_event(&janus_http_transport, ts, info);
		}
	} else {
		JANUS_LOG(LOG_DBG, "Processing HTTP %s request on %s...\n", method, url);
		msg = (janus_http_msg *)ts->transport_p;
	}
	/* Parse request */
	if (strcasecmp(method, "GET") && strcasecmp(method, "POST") && strcasecmp(method, "OPTIONS")) {
		JANUS_LOG(LOG_ERR, "Unsupported method...\n");
		response = MHD_create_response_from_buffer(0, NULL, MHD_RESPMEM_PERSISTENT);
		MHD_add_response_header(response, "Access-Control-Allow-Origin", "*");
		if(msg->acrm)
			MHD_add_response_header(response, "Access-Control-Allow-Methods", msg->acrm);
		if(msg->acrh)
			MHD_add_response_header(response, "Access-Control-Allow-Headers", msg->acrh);
		ret = MHD_queue_response(connection, MHD_HTTP_NOT_IMPLEMENTED, response);
		MHD_destroy_response(response);
		return ret;
	}
	if (!strcasecmp(method, "OPTIONS")) {
		response = MHD_create_response_from_buffer(0, NULL, MHD_RESPMEM_PERSISTENT);
		MHD_add_response_header(response, "Access-Control-Allow-Origin", "*");
		if(msg->acrm)
			MHD_add_response_header(response, "Access-Control-Allow-Methods", msg->acrm);
		if(msg->acrh)
			MHD_add_response_header(response, "Access-Control-Allow-Headers", msg->acrh);
		ret = MHD_queue_response(connection, MHD_HTTP_OK, response);
		MHD_destroy_response(response);
	}
	/* Get path components */
	if(strcasecmp(url, admin_ws_path)) {
		if(strlen(admin_ws_path) > 1) {
			basepath = g_strsplit(url, admin_ws_path, -1);
		} else {
			/* The base path is the web server too itself, we process the url itself */
			basepath = g_malloc0(3);
			basepath[0] = g_strdup("/");
			basepath[1] = g_strdup(url);
		}
		if(basepath[0] == NULL || basepath[1] == NULL || basepath[1][0] != '/') {
			JANUS_LOG(LOG_ERR, "Invalid url %s\n", url);
			response = MHD_create_response_from_buffer(0, NULL, MHD_RESPMEM_PERSISTENT);
			MHD_add_response_header(response, "Access-Control-Allow-Origin", "*");
			if(msg->acrm)
				MHD_add_response_header(response, "Access-Control-Allow-Methods", msg->acrm);
			if(msg->acrh)
				MHD_add_response_header(response, "Access-Control-Allow-Headers", msg->acrh);
			ret = MHD_queue_response(connection, MHD_HTTP_NOT_FOUND, response);
			MHD_destroy_response(response);
		}
		if(firstround) {
			g_strfreev(basepath);
			return ret;
		}
		path = g_strsplit(basepath[1], "/", -1);
		if(path == NULL || path[1] == NULL) {
			JANUS_LOG(LOG_ERR, "Invalid path %s (%s)\n", basepath[1], path[1]);
			response = MHD_create_response_from_buffer(0, NULL, MHD_RESPMEM_PERSISTENT);
			MHD_add_response_header(response, "Access-Control-Allow-Origin", "*");
			if(msg->acrm)
				MHD_add_response_header(response, "Access-Control-Allow-Methods", msg->acrm);
			if(msg->acrh)
				MHD_add_response_header(response, "Access-Control-Allow-Headers", msg->acrh);
			ret = MHD_queue_response(connection, MHD_HTTP_NOT_FOUND, response);
			MHD_destroy_response(response);
		}
	}
	if(firstround)
		return ret;
	JANUS_LOG(LOG_DBG, " ... parsing request...\n");
	if(path != NULL && path[1] != NULL && strlen(path[1]) > 0) {
		session_path = g_strdup(path[1]);
		if(session_path == NULL) {
			JANUS_LOG(LOG_FATAL, "Memory error!\n");
			ret = MHD_queue_response(connection, MHD_HTTP_INTERNAL_SERVER_ERROR, response);
			MHD_destroy_response(response);
			goto done;
		}
		JANUS_LOG(LOG_HUGE, "Session: %s\n", session_path);
	}
	if(session_path != NULL && path[2] != NULL && strlen(path[2]) > 0) {
		handle_path = g_strdup(path[2]);
		if(handle_path == NULL) {
			JANUS_LOG(LOG_FATAL, "Memory error!\n");
			ret = MHD_queue_response(connection, MHD_HTTP_INTERNAL_SERVER_ERROR, response);
			MHD_destroy_response(response);
			goto done;
		}
		JANUS_LOG(LOG_HUGE, "Handle: %s\n", handle_path);
	}
	if(session_path != NULL && handle_path != NULL && path[3] != NULL && strlen(path[3]) > 0) {
		JANUS_LOG(LOG_ERR, "Too many components...\n");
		response = MHD_create_response_from_buffer(0, NULL, MHD_RESPMEM_PERSISTENT);
		MHD_add_response_header(response, "Access-Control-Allow-Origin", "*");
		if(msg->acrm)
			MHD_add_response_header(response, "Access-Control-Allow-Methods", msg->acrm);
		if(msg->acrh)
			MHD_add_response_header(response, "Access-Control-Allow-Headers", msg->acrh);
		ret = MHD_queue_response(connection, MHD_HTTP_NOT_FOUND, response);
		MHD_destroy_response(response);
		goto done;
	}
	/* Get payload, if any */
	if(!strcasecmp(method, "POST")) {
		JANUS_LOG(LOG_HUGE, "Processing POST data (%s) (%zu bytes)...\n", msg->contenttype, *upload_data_size);
		if(*upload_data_size != 0) {
			if(msg->payload == NULL)
				msg->payload = g_malloc0(*upload_data_size+1);
			else
				msg->payload = g_realloc(msg->payload, msg->len+*upload_data_size+1);
			if(msg->payload == NULL) {
				JANUS_LOG(LOG_FATAL, "Memory error!\n");
				ret = MHD_queue_response(connection, MHD_HTTP_INTERNAL_SERVER_ERROR, response);
				MHD_destroy_response(response);
				goto done;
			}
			memcpy(msg->payload+msg->len, upload_data, *upload_data_size);
			msg->len += *upload_data_size;
			memset(msg->payload + msg->len, '\0', 1);
			JANUS_LOG(LOG_DBG, "  -- Data we have now (%zu bytes)\n", msg->len);
			*upload_data_size = 0;	/* Go on */
			ret = MHD_YES;
			goto done;
		}
		JANUS_LOG(LOG_DBG, "Done getting payload, we can answer\n");
		if(msg->payload == NULL) {
			JANUS_LOG(LOG_ERR, "No payload :-(\n");
			ret = MHD_NO;
			goto done;
		}
		payload = msg->payload;
		JANUS_LOG(LOG_HUGE, "%s\n", payload);
	}

	/* Is this a generic request for info? */
	if(session_path != NULL && !strcmp(session_path, "info")) {
		/* The info REST endpoint, if contacted through a GET, provides information on the gateway */
		if(strcasecmp(method, "GET")) {
			ret = janus_http_return_error(ts, 0, NULL, JANUS_ERROR_TRANSPORT_SPECIFIC, "Use GET for the info endpoint");
			goto done;
		}
		/* Turn this into a fake "info" request */
		method = "POST";
		char tr[12];
		janus_http_random_string(12, (char *)&tr);		
		root = json_object();
		json_object_set_new(root, "janus", json_string("info"));
		json_object_set_new(root, "transaction", json_string(tr));
		goto parsingdone;
	}
	
	/* Without a payload we don't know what to do */
	if(!payload) {
		ret = janus_http_return_error(ts, 0, NULL, JANUS_ERROR_INVALID_JSON, "Request payload missing");
		goto done;
	}
	json_error_t error;
	/* Parse the JSON payload */
	root = json_loads(payload, 0, &error);
	if(!root) {
		ret = janus_http_return_error(ts, 0, NULL, JANUS_ERROR_INVALID_JSON, "JSON error: on line %d: %s", error.line, error.text);
		goto done;
	}
	if(!json_is_object(root)) {
		ret = janus_http_return_error(ts, 0, NULL, JANUS_ERROR_INVALID_JSON_OBJECT, "JSON error: not an object");
		json_decref(root);
		goto done;
	}

parsingdone:
	/* Check if we have session and handle identifiers */
	session_id = session_path ? g_ascii_strtoull(session_path, NULL, 10) : 0;
	handle_id = handle_path ? g_ascii_strtoull(handle_path, NULL, 10) : 0;
	if(session_id > 0)
		json_object_set_new(root, "session_id", json_integer(session_id));
	if(handle_id > 0)
		json_object_set_new(root, "handle_id", json_integer(handle_id));

	/* Suspend the connection and pass the ball to the core */
	JANUS_LOG(LOG_HUGE, "Forwarding admin request to the core (%p)\n", msg);
	gateway->incoming_request(&janus_http_transport, ts, ts, TRUE, root, &error);
	/* Wait for a response (but not forever) */
	struct timeval now;
	gettimeofday(&now, NULL);
	struct timespec wakeup;
	wakeup.tv_sec = now.tv_sec+10;	/* Wait at max 10 seconds for a response */
	wakeup.tv_nsec = now.tv_usec*1000UL;
	pthread_mutex_lock(&msg->wait_mutex);
	while(!msg->got_response) {
		int res = pthread_cond_timedwait(&msg->wait_cond, &msg->wait_mutex, &wakeup);
		if(msg->got_response || res == ETIMEDOUT)
			break;
	}
	pthread_mutex_unlock(&msg->wait_mutex);
	if(!msg->response) {
		ret = MHD_NO;
	} else {
		char *response_text = json_dumps(msg->response, json_format);
		json_decref(msg->response);
		msg->response = NULL;
		ret = janus_http_return_success(ts, response_text);
	}

done:
	g_strfreev(basepath);
	g_strfreev(path);
	g_free(session_path);
	g_free(handle_path);
	return ret;
}

int janus_http_headers(void *cls, enum MHD_ValueKind kind, const char *key, const char *value) {
	janus_http_msg *request = (janus_http_msg *)cls;
	JANUS_LOG(LOG_DBG, "%s: %s\n", key, value);
	if(!strcasecmp(key, MHD_HTTP_HEADER_CONTENT_TYPE)) {
		if(request)
			request->contenttype = strdup(value);
	} else if(!strcasecmp(key, "Access-Control-Request-Method")) {
		if(request)
			request->acrm = strdup(value);
	} else if(!strcasecmp(key, "Access-Control-Request-Headers")) {
		if(request)
			request->acrh = strdup(value);
	}
	return MHD_YES;
}

void janus_http_request_completed(void *cls, struct MHD_Connection *connection, void **con_cls, enum MHD_RequestTerminationCode toe) {
	janus_transport_session *ts = (janus_transport_session *)*con_cls;
	if(!ts)
		return;
	janus_mutex_lock(&messages_mutex);
	g_hash_table_remove(messages, ts);
	janus_mutex_unlock(&messages_mutex);
	*con_cls = NULL;   
}

/* Worker to handle notifications */
int janus_http_notifier(janus_transport_session *ts, janus_http_session *session, int max_events) {
	if(!ts)
		return MHD_NO;
	janus_http_msg *msg = (janus_http_msg *)ts->transport_p;
	if(!msg || !msg->connection)
		return MHD_NO;
	if(max_events < 1)
		max_events = 1;
	JANUS_LOG(LOG_DBG, "... handling long poll...\n");
	int ret = MHD_NO;
	gint64 start = janus_get_monotonic_time();
	gint64 end = 0;
	json_t *event = NULL, *list = NULL;
	gboolean found = FALSE;
	/* We have a timeout for the long poll: 30 seconds */
	while(end-start < 30*G_USEC_PER_SEC) {
		if(g_atomic_int_get(&session->destroyed))
			break;
		event = g_async_queue_try_pop(session->events);
		if(g_atomic_int_get(&session->destroyed) || g_atomic_int_get(&stopping) || event != NULL) {
			if(event == NULL)
				break;
			/* Gotcha! */
			found = TRUE;
			if(max_events == 1) {
				break;
			} else {
				/* The application is willing to receive more events at the same time, anything to report? */
				list = json_array();
				json_array_append_new(list, event);
				int events = 1;
				while(events < max_events) {
					event = g_async_queue_try_pop(session->events);
					if(event == NULL)
						break;
					json_array_append_new(list, event);
					events++;
				}
				break;
			}
		}
		/* Sleep 100ms */
		g_usleep(100000);
		end = janus_get_monotonic_time();
	}
	if((max_events == 1 && event == NULL) || (max_events > 1 && list == NULL))
		found = FALSE;
	if(!found) {
		JANUS_LOG(LOG_VERB, "Long poll time out for session %"SCNu64"...\n", session->session_id);
		/* Turn this into a "keepalive" response */
		char tr[12];
		janus_http_random_string(12, (char *)&tr);
		if(max_events == 1) {
			event = json_object();
			json_object_set_new(event, "janus", json_string("keepalive"));
		} else {
			list = json_array();
			event = json_object();
			json_object_set_new(event, "janus", json_string("keepalive"));
			json_array_append_new(list, event);
		}
		/* FIXME Improve the Janus protocol keep-alive mechanism in JavaScript */
	}
	char *payload_text = json_dumps(max_events == 1 ? event : list, json_format);
	json_decref(max_events == 1 ? event : list);
	/* Finish the request by sending the response */
	JANUS_LOG(LOG_HUGE, "We have a message to serve...\n\t%s\n", payload_text);
	/* Send event */
	ret = janus_http_return_success(ts, payload_text);
	return ret;
}

/* Helper to quickly send a success response */
int janus_http_return_success(janus_transport_session *ts, char *payload) {
	if(!ts) {
		g_free(payload);
		return MHD_NO;
	}
	janus_http_msg *msg = (janus_http_msg *)ts->transport_p;
	if(!msg || !msg->connection) {
		if(payload)
			free(payload);
		return MHD_NO;
	}
	struct MHD_Response *response = MHD_create_response_from_buffer(
		payload ? strlen(payload) : 0,
		(void*)payload,
		MHD_RESPMEM_MUST_FREE);
	MHD_add_response_header(response, "Content-Type", "application/json");
	MHD_add_response_header(response, "Access-Control-Allow-Origin", "*");
	if(msg->acrm)
		MHD_add_response_header(response, "Access-Control-Allow-Methods", msg->acrm);
	if(msg->acrh)
		MHD_add_response_header(response, "Access-Control-Allow-Headers", msg->acrh);
	int ret = MHD_queue_response(msg->connection, MHD_HTTP_OK, response);
	MHD_destroy_response(response);
	return ret;
}

/* Helper to quickly send an error response */
int janus_http_return_error(janus_transport_session *ts, uint64_t session_id, const char *transaction, gint error, const char *format, ...) {
	gchar *error_string = NULL;
	gchar error_buf[512];
	if(format == NULL) {
		/* No error string provided, use the default one */
		error_string = (gchar *)janus_get_api_error(error);
	} else {
		/* This callback has variable arguments (error string) */
		va_list ap;
		va_start(ap, format);
		g_vsnprintf(error_buf, 512, format, ap);
		va_end(ap);
		error_string = error_buf;
	}
	/* Done preparing error */
	JANUS_LOG(LOG_VERB, "[%s] Returning error %d (%s)\n", transaction, error, error_string ? error_string : "no text");
	/* Prepare JSON error */
	json_t *reply = json_object();
	json_object_set_new(reply, "janus", json_string("error"));
	if(session_id > 0)
		json_object_set_new(reply, "session_id", json_integer(session_id));
	if(transaction != NULL)
		json_object_set_new(reply, "transaction", json_string(transaction));
	json_t *error_data = json_object();
	json_object_set_new(error_data, "code", json_integer(error));
	json_object_set_new(error_data, "reason", json_string(error_string));
	json_object_set_new(reply, "error", error_data);
	gchar *reply_text = json_dumps(reply, json_format);
	json_decref(reply);
	/* Use janus_http_return_error to send the error response */
	return janus_http_return_success(ts, reply_text);
}<|MERGE_RESOLUTION|>--- conflicted
+++ resolved
@@ -435,49 +435,8 @@
 		}
 	} else {
 		/* HTTPS web server, read certificate and key */
-<<<<<<< HEAD
-		FILE *pem = fopen(server_pem, "rb");
-		if(pem) {
-			fseek(pem, 0L, SEEK_END);
-			size_t size = ftell(pem);
-			fseek(pem, 0L, SEEK_SET);
-			cert_pem_bytes = g_malloc0(size+1);
-			if(cert_pem_bytes == NULL) {
-				JANUS_LOG(LOG_FATAL, "Memory error!\n");
-				return NULL;
-			}
-			char *index = cert_pem_bytes;
-			int read = 0, tot = size;
-			while((read = fread(index, sizeof(char), tot, pem)) > 0) {
-				tot -= read;
-				index += read;
-			}
-			fclose(pem);
-			cert_pem_bytes[size] = '\0';
-		}
-		FILE *key = fopen(server_key, "rb");
-		if(key) {
-			fseek(key, 0L, SEEK_END);
-			size_t size = ftell(key);
-			fseek(key, 0L, SEEK_SET);
-			cert_key_bytes = g_malloc0(size);
-			if(cert_key_bytes == NULL) {
-				JANUS_LOG(LOG_FATAL, "Memory error!\n");
-				return NULL;
-			}
-			char *index = cert_key_bytes;
-			int read = 0, tot = size;
-			while((read = fread(index, sizeof(char), tot, key)) > 0) {
-				tot -= read;
-				index += read;
-			}
-			fclose(key);
-		}
-=======
 		g_file_get_contents(server_pem, &cert_pem_bytes, NULL, NULL);
 		g_file_get_contents(server_key, &cert_key_bytes, NULL, NULL);
-
->>>>>>> 1c7b5fd4
 		/* Start webserver */
 		if(threads == 0) {
 			JANUS_LOG(LOG_VERB, "Using a thread per connection for the %s API %s webserver\n",
