--- conflicted
+++ resolved
@@ -3672,7 +3672,20 @@
 		exit(1);
 	}
 
-<<<<<<< HEAD
+	/* Sessions */
+	sessions = g_hash_table_new_full(g_int64_hash, g_int64_equal, (GDestroyNotify)g_free, NULL);
+	old_sessions = g_hash_table_new_full(g_int64_hash, g_int64_equal, (GDestroyNotify)g_free, NULL);
+	janus_mutex_init(&sessions_mutex);
+	/* Start the sessions watchdog */
+	sessions_watchdog_context = g_main_context_new();
+	GMainLoop *watchdog_loop = g_main_loop_new(sessions_watchdog_context, FALSE);
+	GError *error = NULL;
+	GThread *watchdog = g_thread_try_new("sessions watchdog", &janus_sessions_watchdog, watchdog_loop, &error);
+	if(error != NULL) {
+		JANUS_LOG(LOG_FATAL, "Got error %d (%s) trying to start sessions watchdog...\n", error->code, error->message ? error->message : "??");
+		exit(1);
+	}
+
 	/* Load event handlers */
 	const char *path = EVENTDIR;
 	item = janus_config_get_item_drilldown(config, "general", "events_folder");
@@ -3807,20 +3820,6 @@
 			JANUS_LOG(LOG_FATAL, "Error initializing the Event handlers mechanism...\n");
 			exit(1);
 		}
-=======
-	/* Sessions */
-	sessions = g_hash_table_new_full(g_int64_hash, g_int64_equal, (GDestroyNotify)g_free, NULL);
-	old_sessions = g_hash_table_new_full(g_int64_hash, g_int64_equal, (GDestroyNotify)g_free, NULL);
-	janus_mutex_init(&sessions_mutex);
-	/* Start the sessions watchdog */
-	sessions_watchdog_context = g_main_context_new();
-	GMainLoop *watchdog_loop = g_main_loop_new(sessions_watchdog_context, FALSE);
-	GError *error = NULL;
-	GThread *watchdog = g_thread_try_new("sessions watchdog", &janus_sessions_watchdog, watchdog_loop, &error);
-	if(error != NULL) {
-		JANUS_LOG(LOG_FATAL, "Got error %d (%s) trying to start sessions watchdog...\n", error->code, error->message ? error->message : "??");
-		exit(1);
->>>>>>> 79c65e8f
 	}
 
 	/* Load plugins */
