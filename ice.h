/*! \file    ice.h
 * \author   Lorenzo Miniero <lorenzo@meetecho.com>
 * \copyright GNU General Public License v3
 * \brief    ICE/STUN/TURN processing (headers)
 * \details  Implementation (based on libnice) of the ICE process. The
 * code handles the whole ICE process, from the gathering of candidates
 * to the final setup of a virtual channel RTP and RTCP can be transported
 * on. Incoming RTP and RTCP packets from peers are relayed to the associated
 * plugins by means of the incoming_rtp and incoming_rtcp callbacks. Packets
 * to be sent to peers are relayed by peers invoking the relay_rtp and
 * relay_rtcp gateway callbacks instead. 
 * 
 * \ingroup protocols
 * \ref protocols
 */
 
#ifndef _JANUS_ICE_H
#define _JANUS_ICE_H

#include <glib.h>
#include <agent.h>

#include "sdp.h"
#include "dtls.h"
#include "sctp.h"
#include "rtcp.h"
#include "utils.h"
#include "refcount.h"
#include "plugins/plugin.h"


/*! \brief ICE stuff initialization
 * @param[in] ice_lite Whether the ICE Lite mode should be enabled or not
 * @param[in] ice_tcp Whether ICE-TCP support should be enabled or not (only libnice >= 0.1.8, currently broken)
 * @param[in] ipv6 Whether IPv6 candidates must be negotiated or not
 * @param[in] rtp_min_port Minimum port to use for RTP/RTCP, if a range is to be used
 * @param[in] rtp_max_port Maximum port to use for RTP/RTCP, if a range is to be used */
void janus_ice_init(gboolean ice_lite, gboolean ice_tcp, gboolean ipv6, uint16_t rtp_min_port, uint16_t rtp_max_port);
/*! \brief ICE stuff de-initialization */
void janus_ice_deinit(void);
/*! \brief Method to force Janus to use a STUN server when gathering candidates
 * @param[in] stun_server STUN server address to use
 * @param[in] stun_port STUN port to use
 * @returns 0 in case of success, a negative integer on errors */
int janus_ice_set_stun_server(gchar *stun_server, uint16_t stun_port);
/*! \brief Method to force Janus to use a TURN server when gathering candidates
 * @param[in] turn_server TURN server address to use
 * @param[in] turn_port TURN port to use
 * @param[in] turn_type Relay type (udp, tcp or tls)
 * @param[in] turn_user TURN username, if needed
 * @param[in] turn_pwd TURN password, if needed
 * @returns 0 in case of success, a negative integer on errors */
int janus_ice_set_turn_server(gchar *turn_server, uint16_t turn_port, gchar *turn_type, gchar *turn_user, gchar *turn_pwd);
/*! \brief Method to force Janus to contact a TURN REST API server to get a TURN service to use when gathering candidates.
 * The TURN REST API takes precedence over any static credential passed via janus_ice_set_turn_server
 * @note Requires libcurl to be available, and a working TURN REST API backend (see turnrest.h)
 * @param[in] api_server TURN REST API backend (NULL to disable the API)
 * @param[in] api_key API key to use, if required
 * @param[in] api_method HTTP method to use (POST by default)
 * @returns 0 in case of success, a negative integer on errors */
int janus_ice_set_turn_rest_api(gchar *api_server, gchar *api_key, gchar *api_method);
/*! \brief Method to get the STUN server IP address
 * @returns The currently used STUN server IP address, if available, or NULL if not */
char *janus_ice_get_stun_server(void);
/*! \brief Method to get the STUN server port
 * @returns The currently used STUN server port, if available, or 0 if not */
uint16_t janus_ice_get_stun_port(void);
/*! \brief Method to get the TURN server IP address
 * @returns The currently used TURN server IP address, if available, or NULL if not */
char *janus_ice_get_turn_server(void);
/*! \brief Method to get the TURN server port
 * @returns The currently used TURN server port, if available, or 0 if not */
uint16_t janus_ice_get_turn_port(void);
/*! \brief Method to get the specified TURN REST API backend, if any
 * @returns The currently specified  TURN REST API backend, if available, or NULL if not */
char *janus_ice_get_turn_rest_api(void);
/*! \brief Helper method to force Janus to overwrite all host candidates with the public IP */
void janus_ice_enable_nat_1_1(void);
/*! \brief Method to add an interface/IP to the enforce list for ICE (that is, only gather candidates from these and ignore the others)
 * \note This method is especially useful to speed up the ICE gathering process on the gateway: in fact,
 * if you know in advance which interface must be used (e.g., the main interface connected to the internet),
 * adding it to the enforce list will prevent libnice from gathering candidates from other interfaces.
 * If you're interested in excluding interfaces explicitly, instead, check janus_ice_ignore_interface.
 * @param[in] ip Interface/IP to enforce (e.g., 192.168. or eth0) */
void janus_ice_enforce_interface(const char *ip);
/*! \brief Method to check whether an interface is currently in the enforce list for ICE (that is, won't have candidates)
 * @param[in] ip Interface/IP to check (e.g., 192.168.244.1 or eth1)
 * @returns true if the interface/IP is in the enforce list, false otherwise */
gboolean janus_ice_is_enforced(const char *ip);
/*! \brief Method to add an interface/IP to the ignore list for ICE (that is, don't gather candidates)
 * \note This method is especially useful to speed up the ICE gathering process on the gateway: in fact,
 * if you know in advance an interface is not going to be used (e.g., one of those created by VMware),
 * adding it to the ignore list will prevent libnice from gathering a candidate for it.
 * Unlike the enforce list, the ignore list also accepts IP addresses, partial or complete.
 * If you're interested in only using specific interfaces, instead, check janus_ice_enforce_interface.
 * @param[in] ip Interface/IP to ignore (e.g., 192.168. or eth1) */
void janus_ice_ignore_interface(const char *ip);
/*! \brief Method to check whether an interface/IP is currently in the ignore list for ICE (that is, won't have candidates)
 * @param[in] ip Interface/IP to check (e.g., 192.168.244.1 or eth1)
 * @returns true if the interface/IP is in the ignore list, false otherwise */
gboolean janus_ice_is_ignored(const char *ip);
/*! \brief Method to check whether ICE Lite mode is enabled or not (still WIP)
 * @returns true if ICE-TCP support is enabled/supported, false otherwise */
gboolean janus_ice_is_ice_lite_enabled(void);
/*! \brief Method to check whether ICE-TCP support is enabled/supported or not (still WIP)
 * @returns true if ICE-TCP support is enabled/supported, false otherwise */
gboolean janus_ice_is_ice_tcp_enabled(void);
/*! \brief Method to check whether IPv6 candidates are enabled/supported or not (still WIP)
 * @returns true if IPv6 candidates are enabled/supported, false otherwise */
gboolean janus_ice_is_ipv6_enabled(void);
/*! \brief Method to check whether BUNDLE support is forced or not
 * @returns true if BUNDLE is mandatory, false otherwise */
gboolean janus_ice_is_bundle_forced(void);
/*! \brief Method to set the BUNDLE support mode (true means mandatory, false means optional)
 * @param forced whether BUNDLE support must be forced or not (default is false) */
void janus_ice_force_bundle(gboolean forced);
/*! \brief Method to check whether rtcp-mux support is forced or not
 * @returns true if rtcp-mux is mandatory, false otherwise */
gboolean janus_ice_is_rtcpmux_forced(void);
/*! \brief Method to set the rtcp-mux support mode (true means mandatory, false means optional)
 * @param forced whether rtcp-mux support must be forced or not (default is false) */
void janus_ice_force_rtcpmux(gboolean forced);
/*! \brief Method to get the port that has been assigned for the RTCP component blackhole in case of rtcp-mux
 * @returns The blackhole port */
gint janus_ice_get_rtcpmux_blackhole_port(void);
/*! \brief Method to modify the max NACK value (i.e., the number of packets per handle to store for retransmissions)
 * @param[in] mnq The new max NACK value */
void janus_set_max_nack_queue(uint mnq);
/*! \brief Method to get the current max NACK value (i.e., the number of packets per handle to store for retransmissions)
 * @returns The current max NACK value */
uint janus_get_max_nack_queue(void);
/*! \brief Method to modify the no-media event timer (i.e., the number of seconds where no media arrives before Janus notifies this)
 * @param[in] timer The new timer value, in seconds */
void janus_set_no_media_timer(uint timer);
/*! \brief Method to get the current no-media event timer (see above)
 * @returns The current no-media event timer */
uint janus_get_no_media_timer(void);
/*! \brief Method to check whether libnice debugging has been enabled (http://nice.freedesktop.org/libnice/libnice-Debug-messages.html)
 * @returns True if libnice debugging is enabled, FALSE otherwise */
gboolean janus_ice_is_ice_debugging_enabled(void);
/*! \brief Method to enable libnice debugging (http://nice.freedesktop.org/libnice/libnice-Debug-messages.html) */
void janus_ice_debugging_enable(void);
/*! \brief Method to disable libnice debugging (the default) */
void janus_ice_debugging_disable(void);


/*! \brief Helper method to get a string representation of a libnice ICE state
 * @param[in] state The libnice ICE state
 * @returns A string representation of the libnice ICE state */
const gchar *janus_get_ice_state_name(gint state);


/*! \brief Janus ICE handle/session */
typedef struct janus_ice_handle janus_ice_handle;
/*! \brief Janus ICE stream */
typedef struct janus_ice_stream janus_ice_stream;
/*! \brief Janus ICE component */
typedef struct janus_ice_component janus_ice_component;
/*! \brief Helper to handle pending trickle candidates (e.g., when we're still waiting for an offer) */
typedef struct janus_ice_trickle janus_ice_trickle;


#define JANUS_ICE_HANDLE_WEBRTC_PROCESSING_OFFER	(1 << 0)
#define JANUS_ICE_HANDLE_WEBRTC_START				(1 << 1)
#define JANUS_ICE_HANDLE_WEBRTC_READY				(1 << 2)
#define JANUS_ICE_HANDLE_WEBRTC_STOP				(1 << 3)
#define JANUS_ICE_HANDLE_WEBRTC_ALERT				(1 << 4)
#define JANUS_ICE_HANDLE_WEBRTC_BUNDLE				(1 << 5)
#define JANUS_ICE_HANDLE_WEBRTC_RTCPMUX				(1 << 6)
#define JANUS_ICE_HANDLE_WEBRTC_TRICKLE				(1 << 7)
#define JANUS_ICE_HANDLE_WEBRTC_ALL_TRICKLES		(1 << 8)
#define JANUS_ICE_HANDLE_WEBRTC_TRICKLE_SYNCED		(1 << 9)
#define JANUS_ICE_HANDLE_WEBRTC_DATA_CHANNELS		(1 << 10)
#define JANUS_ICE_HANDLE_WEBRTC_PLAN_B				(1 << 11)
#define JANUS_ICE_HANDLE_WEBRTC_CLEANING			(1 << 12)
#define JANUS_ICE_HANDLE_WEBRTC_HAS_AUDIO			(1 << 13)
#define JANUS_ICE_HANDLE_WEBRTC_HAS_VIDEO			(1 << 14)
#define JANUS_ICE_HANDLE_WEBRTC_GOT_OFFER			(1 << 15)
#define JANUS_ICE_HANDLE_WEBRTC_GOT_ANSWER			(1 << 16)
<<<<<<< HEAD
#define JANUS_ICE_HANDLE_WEBRTC_ICE_RESTART			(1 << 17)
=======
#define JANUS_ICE_HANDLE_WEBRTC_HAS_AGENT			(1 << 17)
>>>>>>> cf46d013


/*! \brief Janus media statistics
 * \note To improve with more stuff */
typedef struct janus_ice_stats {
	/*! \brief Audio packets sent or received */
	guint32 audio_packets;
	/*! \brief Audio bytes sent or received */
	guint64 audio_bytes;
	/*! \brief Audio bytes sent or received in the last second */
	GList *audio_bytes_lastsec;
	/*! \brief Whether or not we notified about audio lastsec issues already */
	gboolean audio_notified_lastsec;
	/*! \brief Number of audio NACKs sent or received */
	guint32 audio_nacks;
	/*! \brief Video packets sent or received */
	guint32 video_packets;
	/*! \brief Video bytes sent or received */
	guint64 video_bytes;
	/*! \brief Video bytes sent or received in the last second */
	GList *video_bytes_lastsec;
	/*! \brief Whether or not we notified about video lastsec issues already */
	gboolean video_notified_lastsec;
	/*! \brief Number of video NACKs sent or received */
	guint32 video_nacks;
	/*! \brief Data packets sent or received */
	guint32 data_packets;
	/*! \brief Data bytes sent or received */
	guint64 data_bytes;
	/*! \brief Last time the slow_link callback (of the plugin) was called */
	gint64 last_slowlink_time;
	/*! \brief Start time of recent NACKs (for slow_link) */
	gint64 sl_nack_period_ts;
	/*! \brief Count of recent NACKs (for slow_link) */
	guint sl_nack_recent_cnt;
} janus_ice_stats;

/*! \brief Janus media statistics: received packet info
 * \note To improve with more stuff */
typedef struct janus_ice_stats_item {
	/*! \brief Bytes sent or received */
	guint64 bytes;
	/*! \brief Time at which this happened */
	gint64 when;
} janus_ice_stats_item;

/*! \brief Quick helper method to reset stats
 * @param stats The janus_ice_stats instance to reset */
void janus_ice_stats_reset(janus_ice_stats *stats);

/*! \brief Quick helper method to notify a WebRTC hangup through the Janus API
 * @param handle The janus_ice_handle instance this event refers to
 * @param reason A description of why this happened */
void janus_ice_notify_hangup(janus_ice_handle *handle, const char *reason);


/*! \brief Quick helper method to check if a plugin session associated with a Janus handle is still valid
 * @param plugin_session The janus_plugin_session instance to validate
 * @returns true if the plugin session is valid, false otherwise */
gboolean janus_plugin_session_is_alive(janus_plugin_session *plugin_session);


/*! \brief A helper struct for determining when to send NACKs */
typedef struct janus_seq_info {
	gint64 ts;
	guint16 seq;
	guint16 state;
	struct janus_seq_info *next;
	struct janus_seq_info *prev;
} janus_seq_info;
enum {
	SEQ_MISSING,
	SEQ_NACKED,
	SEQ_GIVEUP,
	SEQ_RECVED
};


/*! \brief Janus ICE handle */
struct janus_ice_handle {
	/*! \brief Opaque pointer to the gateway/peer session */
	void *session;
	/*! \brief Handle identifier, guaranteed to be non-zero */
	guint64 handle_id;
	/*! \brief Opaque identifier, e.g., to provide inter-handle relationships to external tools */
	char *opaque_id;
	/*! \brief Monotonic time of when the handle has been created */
	gint64 created;
	/*! \brief Opaque application (plugin) pointer */
	void *app;
	/*! \brief Opaque gateway/plugin session pointer */
	janus_plugin_session *app_handle;
	/*! \brief Mask of WebRTC-related flags for this handle */
	janus_flags webrtc_flags;
	/*! \brief Number of gathered candidates */
	gint cdone;
	/*! \brief GLib context for libnice */
	GMainContext *icectx;
	/*! \brief GLib loop for libnice */
	GMainLoop *iceloop;
	/*! \brief GLib thread for libnice */
	GThread *icethread;
	/*! \brief libnice ICE agent */
	NiceAgent *agent;
	/*! \brief Monotonic time of when the ICE agent has been created */
	gint64 agent_created;
	/*! \brief ICE role (controlling or controlled) */
	gboolean controlling;
	/*! \brief libnice ICE audio ID */
	guint audio_id;
	/*! \brief libnice ICE video ID */
	guint video_id;
	/*! \brief libnice ICE DataChannels ID */
	guint data_id;
	/*! \brief Audio mid (media ID) */
	gchar *audio_mid;
	/*! \brief Video mid (media ID) */
	gchar *video_mid;
	/*! \brief Data channel mid (media ID) */
	gchar *data_mid;
	/*! \brief Number of streams */
	gint streams_num;
	/*! \brief GLib hash table of streams (IDs are the keys) */
	GHashTable *streams;
	/*! \brief Audio stream */
	janus_ice_stream *audio_stream;
	/*! \brief Video stream */
	janus_ice_stream *video_stream;
	/*! \brief SCTP/DataChannel stream */
	janus_ice_stream *data_stream;
	/*! \brief RTP profile set by caller (so that we can match it) */
	gchar *rtp_profile;
	/*! \brief SDP generated locally (just for debugging purposes) */
	gchar *local_sdp;
	/*! \brief SDP received by the peer (just for debugging purposes) */
	gchar *remote_sdp;
	/*! \brief List of pending trickle candidates (those we received before getting the JSEP offer) */
	GList *pending_trickles;
	/*! \brief Queue of outgoing packets to send */
	GAsyncQueue *queued_packets;
	/*! \brief GLib thread for sending outgoing packets */
	GThread *send_thread;
	/*! \brief Atomic flag to make sure we only create the thread once */
	volatile gint send_thread_created;
	/*! \brief Count of the recent SRTP replay errors, in order to avoid spamming the logs */
	guint srtp_errors_count;
	/*! \brief Count of the recent SRTP replay errors, in order to avoid spamming the logs */
	gint last_srtp_error;
	/*! \brief Mutex to lock/unlock the ICE session */
	janus_mutex mutex;
	/*! \brief Atomic flag to check if this instance has been destroyed */
	volatile gint destroyed;
	/*! \brief Reference counter for this instance */
	janus_refcount ref;
};

/*! \brief Janus ICE stream */
struct janus_ice_stream {
	/*! \brief Janus ICE handle this stream belongs to */
	janus_ice_handle *handle;
	/*! \brief libnice ICE stream ID */
	guint stream_id;
	/*! \brief Whether this stream is ready to be used */
	gint cdone:1;
	/*! \brief Whether the medium associated with this stream has been disabled (e.g., m=audio 0) */
	guint disabled;
	/*! \brief Audio SSRC of the gateway for this stream (may be bundled) */
	guint32 audio_ssrc;
	/*! \brief Video SSRC of the gateway for this stream (may be bundled) */
	guint32 video_ssrc;
	/*! \brief Audio SSRC of the peer for this stream (may be bundled) */
	guint32 audio_ssrc_peer;
	/*! \brief Video SSRC of the peer for this stream (may be bundled) */
	guint32 video_ssrc_peer;
	/*! \brief Video retransmissions SSRC of the peer for this stream (may be bundled) */
	guint32 video_ssrc_peer_rtx;
	/*! \brief List of payload types we can expect for audio */
	GList *audio_payload_types;
	/*! \brief List of payload types we can expect for video */
	GList *video_payload_types;
	/*! \brief RTP payload type of this stream */
	gint payload_type;
	/*! \brief RTCP context for the audio stream (may be bundled) */
	rtcp_context *audio_rtcp_ctx;
	/*! \brief RTCP context for the video stream (may be bundled) */
	rtcp_context *video_rtcp_ctx;
	/*! \brief Last sent audio RTP timestamp */
	guint32 audio_last_ts;
	/*! \brief Last sent video RTP timestamp */
	guint32 video_last_ts;
	/*! \brief DTLS role of the gateway for this stream */
	janus_dtls_role dtls_role;
	/*! \brief Hashing algorhitm used by the peer for the DTLS certificate (e.g., "SHA-256") */
	gchar *remote_hashing;
	/*! \brief Hashed fingerprint of the peer's certificate, as parsed in SDP */
	gchar *remote_fingerprint;
	/*! \brief The ICE username for this stream */
	gchar *ruser;
	/*! \brief The ICE password for this stream */
	gchar *rpass;
	/*! \brief GLib hash table of components (IDs are the keys) */
	GHashTable *components;
	/*! \brief RTP (or SCTP, if this is the data stream) component */
	janus_ice_component *rtp_component;
	/*! \brief RTCP component */
	janus_ice_component *rtcp_component;
	/*! \brief Helper flag to avoid flooding the console with the same error all over again */
	gboolean noerrorlog;
	/*! \brief Mutex to lock/unlock this stream */
	janus_mutex mutex;
	/*! \brief Atomic flag to check if this instance has been destroyed */
	volatile gint destroyed;
	/*! \brief Reference counter for this instance */
	janus_refcount ref;
};

#define LAST_SEQS_MAX_LEN 160
/*! \brief Janus ICE component */
struct janus_ice_component {
	/*! \brief Janus ICE stream this component belongs to */
	janus_ice_stream *stream;
	/*! \brief libnice ICE stream ID */
	guint stream_id;
	/*! \brief libnice ICE component ID */
	guint component_id;
	/*! \brief libnice ICE component state */
	guint state;
	/*! \brief Monotonic time of when this component has successfully connected */
	gint64 component_connected;
	/*! \brief GLib list of libnice remote candidates for this component */
	GSList *candidates;
	/*! \brief GLib list of local candidates for this component (summary) */
	GSList *local_candidates;
	/*! \brief GLib list of remote candidates for this component (summary) */
	GSList *remote_candidates;
	/*! \brief String representation of the selected pair as notified by libnice (foundations) */
	gchar *selected_pair;
	/*! \brief Whether the setup of remote candidates for this component has started or not */
	gboolean process_started;
	/*! \brief Re-transmission timer for DTLS */
	GSource *source;
	/*! \brief DTLS-SRTP stack */
	janus_dtls_srtp *dtls;
	/*! \brief List of previously sent janus_rtp_packet RTP packets, in case we receive NACKs */
	GList *retransmit_buffer;
	/*! \brief Last time a log message about sending retransmits was printed */
	gint64 retransmit_log_ts;
	/*! \brief Number of retransmitted packets since last log message */
	guint retransmit_recent_cnt;
	/*! \brief Last time a log message about sending NACKs was printed */
	gint64 nack_sent_log_ts;
	/*! \brief Number of NACKs sent since last log message */
	guint nack_sent_recent_cnt;
	/*! \brief List of recently received audio sequence numbers (as a support to NACK generation) */
	janus_seq_info *last_seqs_audio;
	/*! \brief List of recently received video sequence numbers (as a support to NACK generation) */
	janus_seq_info *last_seqs_video;
	/*! \brief Stats for incoming data (audio/video/data) */
	janus_ice_stats in_stats;
	/*! \brief Stats for outgoing data (audio/video/data) */
	janus_ice_stats out_stats;
	/*! \brief Helper flag to avoid flooding the console with the same error all over again */
	gboolean noerrorlog;
	/*! \brief Mutex to lock/unlock this component */
	janus_mutex mutex;
	/*! \brief Atomic flag to check if this instance has been destroyed */
	volatile gint destroyed;
	/*! \brief Reference counter for this instance */
	janus_refcount ref;
};

/*! \brief Helper to handle pending trickle candidates (e.g., when we're still waiting for an offer) */
struct janus_ice_trickle {
	/*! \brief Janus ICE handle this trickle candidate belongs to */
	janus_ice_handle *handle;
	/*! \brief Monotonic time of when this trickle candidate has been received */
	gint64 received;
	/*! \brief Janus API transaction ID of the original trickle request */
	char *transaction;
	/*! \brief JSON object of the trickle candidate(s) */
	json_t *candidate;
};

/** @name Janus ICE trickle candidates methods
 */
///@{
/*! \brief Helper method to allocate a janus_ice_trickle instance
 * @param[in] handle The Janus ICE handle this trickle candidate belongs to
 * @param[in] transaction The Janus API ID of the original trickle request
 * @param[in] candidate The trickle candidate, as a Jansson object
 * @returns a pointer to the new instance, if successful, NULL otherwise */
janus_ice_trickle *janus_ice_trickle_new(janus_ice_handle *handle, const char *transaction, json_t *candidate);
/*! \brief Helper method to parse trickle candidates
 * @param[in] handle The Janus ICE handle this candidate belongs to
 * @param[in] candidate The trickle candidate to parse, as a Jansson object
 * @param[in,out] error Error string describing the failure, if any
 * @returns 0 in case of success, any code from apierror.h in case of failure */
gint janus_ice_trickle_parse(janus_ice_handle *handle, json_t *candidate, const char **error);
/*! \brief Helper method to destroy a janus_ice_trickle instance
 * @param[in] trickle The janus_ice_trickle instance to destroy */
void janus_ice_trickle_destroy(janus_ice_trickle *trickle);
///@}


/** @name Janus ICE handle methods
 */
///@{
/*! \brief Method to create a new Janus ICE handle
 * @param[in] core_session The core/peer session this ICE handle will belong to
 * @param[in] opaque_id The opaque identifier provided by the creator, if any (optional)
 * @returns The created Janus ICE handle if successful, NULL otherwise */
janus_ice_handle *janus_ice_handle_create(void *core_session, const char *opaque_id);
/*! \brief Method to attach a Janus ICE handle to a plugin
 * \details This method is very important, as it allows plugins to send/receive media (RTP/RTCP) to/from a WebRTC peer.
 * @param[in] core_session The core/peer session this ICE handle belongs to
 * @param[in] handle_id The Janus ICE handle ID
 * @param[in] plugin The plugin the ICE handle needs to be attached to
 * @returns 0 in case of success, a negative integer otherwise */
gint janus_ice_handle_attach_plugin(void *core_session, janus_ice_handle *handle, janus_plugin *plugin);
/*! \brief Method to destroy a Janus ICE handle
 * @param[in] core_session The core/peer session this ICE handle belongs to
 * @param[in] handle_id The Janus ICE handle ID to destroy
 * @returns 0 in case of success, a negative integer otherwise */
gint janus_ice_handle_destroy(void *core_session, janus_ice_handle *handle);
/*! \brief Method to only hangup (e.g., DTLS alert) the WebRTC PeerConnection allocated by a Janus ICE handle
 * @param[in] handle The Janus ICE handle instance managing the WebRTC PeerConnection to hangup
 * @param[in] reason A description of why this happened */
void janus_ice_webrtc_hangup(janus_ice_handle *handle, const char *reason);
/*! \brief Method to only free the WebRTC related resources allocated by a Janus ICE handle
 * @param[in] handle The Janus ICE handle instance managing the WebRTC resources to free */
void janus_ice_webrtc_free(janus_ice_handle *handle);
/*! \brief Method to only free resources related to a specific ICE stream allocated by a Janus ICE handle
 * @param[in] container The map containing the list of all streams for the handle
 * @param[in] stream The Janus ICE stream instance to free */
void janus_ice_stream_destroy(GHashTable *container, janus_ice_stream *stream);
/*! \brief Method to only free resources related to a specific ICE component allocated by a Janus ICE handle
 * @param[in] container The map containing the list of all components for the stream
 * @param[in] component The Janus ICE component instance to free */
void janus_ice_component_destroy(GHashTable *container, janus_ice_component *component);
///@}


/** @name Janus ICE handle callbacks
 */
///@{
/*! \brief libnice callback to notify when candidates have been gathered for an ICE agent
 * @param[in] agent The libnice agent for which the callback applies
 * @param[in] stream_id The stream ID for which the callback applies
 * @param[in] ice Opaque pointer to the Janus ICE handle associated with the libnice ICE agent */
void janus_ice_cb_candidate_gathering_done (NiceAgent *agent, guint stream_id, gpointer ice);
/*! \brief libnice callback to notify when the state of a component changes for an ICE agent
 * @param[in] agent The libnice agent for which the callback applies
 * @param[in] stream_id The stream ID for which the callback applies
 * @param[in] component_id The component ID for which the callback applies
 * @param[in] state New ICE state of the component
 * @param[in] ice Opaque pointer to the Janus ICE handle associated with the libnice ICE agent */
void janus_ice_cb_component_state_changed (NiceAgent *agent, guint stream_id, guint component_id, guint state, gpointer ice);
/*! \brief libnice callback to notify when a pair of candidates has been selected for an ICE agent
 * @param[in] agent The libnice agent for which the callback applies
 * @param[in] stream_id The stream ID for which the callback applies
 * @param[in] component_id The component ID for which the callback applies
 * @param[in] local Local candidate (or foundation)
 * @param[in] remote Remote candidate (or foundation)
 * @param[in] ice Opaque pointer to the Janus ICE handle associated with the libnice ICE agent */
#ifndef HAVE_LIBNICE_TCP
void janus_ice_cb_new_selected_pair (NiceAgent *agent, guint stream_id, guint component_id, gchar *local, gchar *remote, gpointer ice);
#else
void janus_ice_cb_new_selected_pair (NiceAgent *agent, guint stream_id, guint component_id, NiceCandidate *local, NiceCandidate *remote, gpointer ice);
#endif
/*! \brief libnice callback to notify when a new remote candidate has been discovered for an ICE agent
 * @param[in] agent The libnice agent for which the callback applies
 * @param[in] candidate The libnice candidate that has been discovered
 * @param[in] ice Opaque pointer to the Janus ICE handle associated with the libnice ICE agent */
#ifndef HAVE_LIBNICE_TCP
void janus_ice_cb_new_remote_candidate (NiceAgent *agent, guint stream_id, guint component_id, gchar *candidate, gpointer ice);
#else
void janus_ice_cb_new_remote_candidate (NiceAgent *agent, NiceCandidate *candidate, gpointer ice);
#endif
/*! \brief libnice callback to notify when data has been received by an ICE agent
 * @param[in] agent The libnice agent for which the callback applies
 * @param[in] stream_id The stream ID for which the callback applies
 * @param[in] component_id The component ID for which the callback applies
 * @param[in] len Length of the data buffer
 * @param[in] buf Data buffer
 * @param[in] ice Opaque pointer to the Janus ICE handle associated with the libnice ICE agent */
void janus_ice_cb_nice_recv (NiceAgent *agent, guint stream_id, guint component_id, guint len, gchar *buf, gpointer ice);

/*! \brief Gateway RTP callback, called when a plugin has an RTP packet to send to a peer
 * @param[in] handle The Janus ICE handle associated with the peer
 * @param[in] video Whether this is an audio or a video frame
 * @param[in] buf The packet data (buffer)
 * @param[in] len The buffer lenght */
void janus_ice_relay_rtp(janus_ice_handle *handle, int video, char *buf, int len);
/*! \brief Gateway RTCP callback, called when a plugin has an RTCP message to send to a peer
 * @param[in] handle The Janus ICE handle associated with the peer
 * @param[in] video Whether this is related to an audio or a video stream
 * @param[in] buf The message data (buffer)
 * @param[in] len The buffer lenght */
void janus_ice_relay_rtcp(janus_ice_handle *handle, int video, char *buf, int len);
/*! \brief Gateway SCTP/DataChannel callback, called when a plugin has data to send to a peer
 * @param[in] handle The Janus ICE handle associated with the peer
 * @param[in] buf The message data (buffer)
 * @param[in] len The buffer lenght */
void janus_ice_relay_data(janus_ice_handle *handle, char *buf, int len);
/*! \brief Plugin SCTP/DataChannel callback, called by the SCTP stack when when there's data for a plugin
 * @param[in] handle The Janus ICE handle associated with the peer
 * @param[in] buffer The message data (buffer)
 * @param[in] length The buffer lenght */
void janus_ice_incoming_data(janus_ice_handle *handle, char *buffer, int length);
///@}


/** @name Janus ICE handle helpers
 */
///@{
/*! \brief Janus ICE handle thread */
void *janus_ice_thread(void *data);
/*! \brief Janus ICE thread for sending outgoing packets */
void *janus_ice_send_thread(void *data);
/*! \brief Method to locally set up the ICE candidates (initialization and gathering)
 * @param[in] handle The Janus ICE handle this method refers to
 * @param[in] offer Whether this is for an OFFER or an ANSWER
 * @param[in] audio Whether audio is enabled
 * @param[in] video Whether video is enabled
 * @param[in] data Whether SCTP data channels are enabled
 * @param[in] bundle Whether BUNDLE is supported or not
 * @param[in] rtcpmux Whether rtcp-mux is supported or not
 * @param[in] trickle Whether ICE trickling is supported or not
 * @returns 0 in case of success, a negative integer otherwise */
int janus_ice_setup_local(janus_ice_handle *handle, int offer, int audio, int video, int data, int bundle, int rtcpmux, int trickle);
/*! \brief Method to add local candidates to a janus_sdp SDP object representation
 * @param[in] handle The Janus ICE handle this method refers to
 * @param[in] mline The Janus SDP m-line object to add candidates to
 * @param[in] stream_id The stream ID of the candidate to add to the SDP
 * @param[in] component_id The component ID of the candidate to add to the SDP */
void janus_ice_candidates_to_sdp(janus_ice_handle *handle, janus_sdp_mline *mline, guint stream_id, guint component_id);
/*! \brief Method to handle remote candidates and start the connectivity checks
 * @param[in] handle The Janus ICE handle this method refers to
 * @param[in] stream_id The stream ID of the candidate to add to the SDP
 * @param[in] component_id The component ID of the candidate to add to the SDP */
void janus_ice_setup_remote_candidates(janus_ice_handle *handle, guint stream_id, guint component_id);
/*! \brief Callback to be notified when the DTLS handshake for a specific component has been completed
 * \details This method also decides when to notify attached plugins about the availability of a reliable PeerConnection
 * @param[in] handle The Janus ICE handle this callback refers to
 * @param[in] component The Janus ICE component that is now ready to be used */
void janus_ice_dtls_handshake_done(janus_ice_handle *handle, janus_ice_component *component);
/*! \brief Method to restart ICE and the connectivity checks
 * @param[in] handle The Janus ICE handle this method refers to */
void janus_ice_restart(janus_ice_handle *handle);
///@}

#endif<|MERGE_RESOLUTION|>--- conflicted
+++ resolved
@@ -177,11 +177,8 @@
 #define JANUS_ICE_HANDLE_WEBRTC_HAS_VIDEO			(1 << 14)
 #define JANUS_ICE_HANDLE_WEBRTC_GOT_OFFER			(1 << 15)
 #define JANUS_ICE_HANDLE_WEBRTC_GOT_ANSWER			(1 << 16)
-<<<<<<< HEAD
-#define JANUS_ICE_HANDLE_WEBRTC_ICE_RESTART			(1 << 17)
-=======
 #define JANUS_ICE_HANDLE_WEBRTC_HAS_AGENT			(1 << 17)
->>>>>>> cf46d013
+#define JANUS_ICE_HANDLE_WEBRTC_ICE_RESTART			(1 << 18)
 
 
 /*! \brief Janus media statistics
