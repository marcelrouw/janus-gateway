/*! \file   janus_videoroom.c
 * \author Lorenzo Miniero <lorenzo@meetecho.com>
 * \copyright GNU General Public License v3
 * \brief  Janus VideoRoom plugin
 * \details  This is a plugin implementing a videoconferencing SFU
 * (Selective Forwarding Unit) for Janus, that is an audio/video router.
 * This means that the plugin implements a virtual conferencing room peers
 * can join and leave at any time. This room is based on a Publish/Subscribe
 * pattern. Each peer can publish his/her own live audio/video feeds: this
 * feed becomes an available stream in the room the other participants can
 * attach to. This means that this plugin allows the realization of several
 * different scenarios, ranging from a simple webinar (one speaker, several
 * watchers) to a fully meshed video conference (each peer sending and
 * receiving to and from all the others).
 * 
 * Considering that this plugin allows for several different WebRTC PeerConnections
 * to be on at the same time for the same peer (specifically, each peer
 * potentially has 1 PeerConnection on for publishing and N on for subscriptions
 * from other peers), each peer may need to attach several times to the same
 * plugin for every stream: this means that each peer needs to have at least one
 * handle active for managing its relation with the plugin (joining a room,
 * leaving a room, muting/unmuting, publishing, receiving events), and needs
 * to open a new one each time he/she wants to subscribe to a feed from
 * another publisher participant. The handle used for a subscription,
 * however, would be logically a "slave" to the master one used for
 * managing the room: this means that it cannot be used, for instance,
 * to unmute in the room, as its only purpose would be to provide a
 * context in which creating the recvonly PeerConnection for the
 * subscription to an active publisher participant.
 * 
 * \note Work is going on to implement SSRC multiplexing (Unified Plan),
 * meaning that in the future you'll be able to use the same
 * Janus handle/VideoRoom subscriber/PeerConnection to receive multiple
 * publishers at the same time.
 * 
 * Rooms to make available are listed in the plugin configuration file.
 * A pre-filled configuration file is provided in \c conf/janus.plugin.videoroom.cfg
 * and includes a demo room for testing. The same plugin is also used
 * dynamically (that is, with rooms created on the fly via API) in the
 * Screen Sharing demo as well.
 * 
 * To add more rooms or modify the existing one, you can use the following
 * syntax:
 * 
 * \verbatim
[<unique room ID>]
description = This is my awesome room
is_private = yes|no (private rooms don't appear when you do a 'list' request)
secret = <optional password needed for manipulating (e.g. destroying) the room>
pin = <optional password needed for joining the room>
publishers = <max number of concurrent senders> (e.g., 6 for a video
             conference or 1 for a webinar)
bitrate = <max video bitrate for senders> (e.g., 128000)
fir_freq = <send a FIR to publishers every fir_freq seconds> (0=disable)
audiocodec = opus|isac32|isac16|pcmu|pcma (audio codec to force on publishers, default=opus)
videocodec = vp8|vp9|h264 (video codec to force on publishers, default=vp8)
record = true|false (whether this room should be recorded, default=false)
rec_dir = <folder where recordings should be stored, when enabled>
\endverbatim
 *
 * Note that recording will work with all codecs except iSAC.
 *
 * \section sfuapi Video Room API
 * 
 * The Video Room API supports several requests, some of which are
 * synchronous and some asynchronous. There are some situations, though,
 * (invalid JSON, invalid request) which will always result in a
 * synchronous error response even for asynchronous requests. 
 * 
 * \c create , \c destroy , \c exists, \c list and \c listparticipants
 * are synchronous requests, which means you'll
 * get a response directly within the context of the transaction.
 * \c create allows you to create a new video room dynamically, as an
 * alternative to using the configuration file; \c destroy removes a
 * video room and destroys it, kicking all the users out as part of the
 * process; \c exists allows you to check whether a specific video room
 * exists; finally, \c list lists all the available rooms, while \c
 * listparticipants lists all the active (as in currentòy publishing
 * something) participants of a specific room and their details.
 * 
 * The \c join , \c joinandconfigure , \c configure , \c publish ,
 * \c unpublish , \c start , \c pause , \c switch , \c stop and \c leave
 * requests instead are all asynchronous, which
 * means you'll get a notification about their success or failure in
 * an event. \c join allows you to join a specific video room, specifying
 * whether that specific PeerConnection will be used for publishing or
 * watching; \c configure can be used to modify some of the participation
 * settings (e.g., bitrate cap); \c joinandconfigure combines the previous
 * two requests in a single one (just for publishers); \c publish can be
 * used to start sending media to broadcast to the other participants,
 * while \c unpublish does the opposite; \c start allows you to start
 * receiving media from a publisher you've subscribed to previously by
 * means of a \c join , while \c pause pauses the delivery of the media;
 * the \c switch request can be used to change the source of the media
 * flowing over a specific PeerConnection (e.g., I was watching Alice,
 * I want to watch Bob now) without having to create a new handle for
 * that; \c stop interrupts a viewer instance; finally, \c leave allows
 * you to leave a video room for good.
 * 
 * Actual API docs: TBD.
 * 
 * \ingroup plugins
 * \ref plugins
 */

#include "plugin.h"

#include <jansson.h>
#include <sofia-sip/sdp.h>

#include "../debug.h"
#include "../apierror.h"
#include "../config.h"
#include "../mutex.h"
#include "../rtp.h"
#include "../rtcp.h"
#include "../record.h"
#include "../utils.h"
#include <sys/types.h>
#include <sys/socket.h>


/* Plugin information */
#define JANUS_VIDEOROOM_VERSION			7
#define JANUS_VIDEOROOM_VERSION_STRING	"0.0.7"
#define JANUS_VIDEOROOM_DESCRIPTION		"This is a plugin implementing a videoconferencing SFU (Selective Forwarding Unit) for Janus, that is an audio/video router."
#define JANUS_VIDEOROOM_NAME			"JANUS VideoRoom plugin"
#define JANUS_VIDEOROOM_AUTHOR			"Meetecho s.r.l."
#define JANUS_VIDEOROOM_PACKAGE			"janus.plugin.videoroom"

/* Plugin methods */
janus_plugin *create(void);
int janus_videoroom_init(janus_callbacks *callback, const char *config_path);
void janus_videoroom_destroy(void);
int janus_videoroom_get_api_compatibility(void);
int janus_videoroom_get_version(void);
const char *janus_videoroom_get_version_string(void);
const char *janus_videoroom_get_description(void);
const char *janus_videoroom_get_name(void);
const char *janus_videoroom_get_author(void);
const char *janus_videoroom_get_package(void);
void janus_videoroom_create_session(janus_plugin_session *handle, int *error);
struct janus_plugin_result *janus_videoroom_handle_message(janus_plugin_session *handle, char *transaction, char *message, char *sdp_type, char *sdp);
void janus_videoroom_setup_media(janus_plugin_session *handle);
void janus_videoroom_incoming_rtp(janus_plugin_session *handle, int video, char *buf, int len);
void janus_videoroom_incoming_rtcp(janus_plugin_session *handle, int video, char *buf, int len);
void janus_videoroom_incoming_data(janus_plugin_session *handle, char *buf, int len);
void janus_videoroom_slow_link(janus_plugin_session *handle, int uplink, int video);
void janus_videoroom_hangup_media(janus_plugin_session *handle);
void janus_videoroom_destroy_session(janus_plugin_session *handle, int *error);
char *janus_videoroom_query_session(janus_plugin_session *handle);

/* Plugin setup */
static janus_plugin janus_videoroom_plugin =
	JANUS_PLUGIN_INIT (
		.init = janus_videoroom_init,
		.destroy = janus_videoroom_destroy,

		.get_api_compatibility = janus_videoroom_get_api_compatibility,
		.get_version = janus_videoroom_get_version,
		.get_version_string = janus_videoroom_get_version_string,
		.get_description = janus_videoroom_get_description,
		.get_name = janus_videoroom_get_name,
		.get_author = janus_videoroom_get_author,
		.get_package = janus_videoroom_get_package,
		
		.create_session = janus_videoroom_create_session,
		.handle_message = janus_videoroom_handle_message,
		.setup_media = janus_videoroom_setup_media,
		.incoming_rtp = janus_videoroom_incoming_rtp,
		.incoming_rtcp = janus_videoroom_incoming_rtcp,
		.incoming_data = janus_videoroom_incoming_data,
		.slow_link = janus_videoroom_slow_link,
		.hangup_media = janus_videoroom_hangup_media,
		.destroy_session = janus_videoroom_destroy_session,
		.query_session = janus_videoroom_query_session,
	);

/* Plugin creator */
janus_plugin *create(void) {
	JANUS_LOG(LOG_VERB, "%s created!\n", JANUS_VIDEOROOM_NAME);
	return &janus_videoroom_plugin;
}

/* Parameter validation */
static struct janus_json_parameter request_parameters[] = {
	{"request", JSON_STRING, JANUS_JSON_PARAM_REQUIRED}
};
static struct janus_json_parameter create_parameters[] = {
	{"room", JSON_INTEGER, JANUS_JSON_PARAM_POSITIVE},
	{"description", JSON_STRING, 0},
	{"is_private", JANUS_JSON_BOOL, 0},
	{"secret", JSON_STRING, 0},
	{"pin", JSON_STRING, 0},
	{"bitrate", JSON_INTEGER, JANUS_JSON_PARAM_POSITIVE},
	{"fir_freq", JSON_INTEGER, JANUS_JSON_PARAM_POSITIVE},
	{"publishers", JSON_INTEGER, JANUS_JSON_PARAM_POSITIVE},
	{"audiocodec", JSON_STRING, 0},
	{"videocodec", JSON_STRING, 0},
	{"record", JANUS_JSON_BOOL, 0},
	{"rec_dir", JSON_STRING, 0},
	{"permanent", JANUS_JSON_BOOL, 0}
};
static struct janus_json_parameter room_parameters[] = {
	{"room", JSON_INTEGER, JANUS_JSON_PARAM_REQUIRED | JANUS_JSON_PARAM_POSITIVE}
};
static struct janus_json_parameter destroy_parameters[] = {
	{"room", JSON_INTEGER, JANUS_JSON_PARAM_REQUIRED | JANUS_JSON_PARAM_POSITIVE},
	{"permanent", JANUS_JSON_BOOL, 0}
};
static struct janus_json_parameter join_parameters[] = {
	{"room", JSON_INTEGER, JANUS_JSON_PARAM_REQUIRED | JANUS_JSON_PARAM_POSITIVE},
	{"ptype", JSON_STRING, JANUS_JSON_PARAM_REQUIRED},
	{"audio", JANUS_JSON_BOOL, 0},
	{"video", JANUS_JSON_BOOL, 0},
	{"bitrate", JSON_INTEGER, JANUS_JSON_PARAM_POSITIVE},
	{"record", JANUS_JSON_BOOL, 0},
	{"filename", JSON_STRING, 0}
};
static struct janus_json_parameter publish_parameters[] = {
	{"audio", JANUS_JSON_BOOL, 0},
	{"video", JANUS_JSON_BOOL, 0},
	{"bitrate", JSON_INTEGER, JANUS_JSON_PARAM_POSITIVE},
	{"record", JANUS_JSON_BOOL, 0},
	{"filename", JSON_STRING, 0}
};
static struct janus_json_parameter rtp_forward_parameters[] = {
	{"room", JSON_INTEGER, JANUS_JSON_PARAM_REQUIRED | JANUS_JSON_PARAM_POSITIVE},
	{"publisher_id", JSON_INTEGER, JANUS_JSON_PARAM_REQUIRED | JANUS_JSON_PARAM_POSITIVE},
	{"vid_port", JSON_INTEGER, JANUS_JSON_PARAM_POSITIVE},
	{"au_port", JSON_INTEGER, JANUS_JSON_PARAM_POSITIVE},
	{"host", JSON_STRING, JANUS_JSON_PARAM_REQUIRED}
};
static struct janus_json_parameter stop_rtp_forward_parameters[] = {
	{"room", JSON_INTEGER, JANUS_JSON_PARAM_REQUIRED | JANUS_JSON_PARAM_POSITIVE},
	{"publisher_id", JSON_INTEGER, JANUS_JSON_PARAM_REQUIRED | JANUS_JSON_PARAM_POSITIVE},
	{"stream_id", JSON_INTEGER, JANUS_JSON_PARAM_REQUIRED | JANUS_JSON_PARAM_POSITIVE}
};
static struct janus_json_parameter publisher_parameters[] = {
	{"id", JSON_INTEGER, JANUS_JSON_PARAM_POSITIVE},
	{"display", JSON_STRING, 0}
};
static struct janus_json_parameter configure_parameters[] = {
	{"audio", JANUS_JSON_BOOL, 0},
	{"video", JANUS_JSON_BOOL, 0},
	{"data", JANUS_JSON_BOOL, 0}
};
static struct janus_json_parameter listener_parameters[] = {
	{"feed", JSON_INTEGER, JANUS_JSON_PARAM_REQUIRED | JANUS_JSON_PARAM_POSITIVE},
	{"audio", JANUS_JSON_BOOL, 0},
	{"video", JANUS_JSON_BOOL, 0},
	{"data", JANUS_JSON_BOOL, 0}
};
static struct janus_json_parameter feeds_parameters[] = {
	{"feeds", JSON_ARRAY, JANUS_JSON_PARAM_NONEMPTY}
};

/* Static configuration instance */
static janus_config *config = NULL;
static const char *config_folder = NULL;
static janus_mutex config_mutex;

/* Useful stuff */
static volatile gint initialized = 0, stopping = 0;
static janus_callbacks *gateway = NULL;
static GThread *handler_thread;
static su_home_t *sdphome = NULL;
static void *janus_videoroom_handler(void *data);
static void janus_videoroom_relay_rtp_packet(gpointer data, gpointer user_data);
static void janus_videoroom_relay_data_packet(gpointer data, gpointer user_data);

typedef enum janus_videoroom_p_type {
	janus_videoroom_p_type_none = 0,
	janus_videoroom_p_type_subscriber,			/* Generic subscriber */
	janus_videoroom_p_type_publisher,			/* Participant (for receiving events) and optionally publisher */
} janus_videoroom_p_type;

typedef struct janus_videoroom_message {
	janus_plugin_session *handle;
	char *transaction;
	json_t *message;
	char *sdp_type;
	char *sdp;
} janus_videoroom_message;
static GAsyncQueue *messages = NULL;
static janus_videoroom_message exit_message;


typedef enum janus_videoroom_audiocodec {
	JANUS_VIDEOROOM_OPUS,		/* Publishers will have to use OPUS 	*/
	JANUS_VIDEOROOM_ISAC_32K,	/* Publishers will have to use ISAC 32K */
	JANUS_VIDEOROOM_ISAC_16K,	/* Publishers will have to use ISAC 16K */
	JANUS_VIDEOROOM_PCMU,		/* Publishers will have to use PCMU 8K 	*/
	JANUS_VIDEOROOM_PCMA		/* Publishers will have to use PCMA 8K 	*/
} janus_videoroom_audiocodec;
static const char *janus_videoroom_audiocodec_name(janus_videoroom_audiocodec acodec) {
	switch(acodec) {
		case JANUS_VIDEOROOM_OPUS:
			return "opus";
		case JANUS_VIDEOROOM_ISAC_32K:
			return "isac32";
		case JANUS_VIDEOROOM_ISAC_16K:
			return "isac16";
		case JANUS_VIDEOROOM_PCMU:
			return "pcmu";
		case JANUS_VIDEOROOM_PCMA:
			return "pcma";
		default:
			/* Shouldn't happen */
			return "opus";
	}
}

typedef enum janus_videoroom_videocodec {
	JANUS_VIDEOROOM_VP8,	/* Publishers will have to use VP8 */
	JANUS_VIDEOROOM_VP9,	/* Publishers will have to use VP9 */
	JANUS_VIDEOROOM_H264	/* Publishers will have to use H264 */
} janus_videoroom_videocodec;
static const char *janus_videoroom_videocodec_name(janus_videoroom_videocodec vcodec) {
	switch(vcodec) {
		case JANUS_VIDEOROOM_VP8:
			return "vp8";
		case JANUS_VIDEOROOM_VP9:
			return "vp9";
		case JANUS_VIDEOROOM_H264:
			return "h264";
		default:
			/* Shouldn't happen */
			return "vp8";
	}
}

typedef struct janus_videoroom {
	guint64 room_id;			/* Unique room ID */
	gchar *room_name;			/* Room description */
	gchar *room_secret;			/* Secret needed to manipulate (e.g., destroy) this room */
	gchar *room_pin;			/* Password needed to join this room, if any */
	gboolean is_private;		/* Whether this room is 'private' (as in hidden) or not */
	int max_publishers;			/* Maximum number of concurrent publishers */
	uint64_t bitrate;			/* Global bitrate limit */
	uint16_t fir_freq;			/* Regular FIR frequency (0=disabled) */
	janus_videoroom_audiocodec acodec;	/* Audio codec to force on publishers*/
	janus_videoroom_videocodec vcodec;	/* Video codec to force on publishers*/
	gboolean record;			/* Whether the feeds from publishers in this room should be recorded */
	char *rec_dir;				/* Where to save the recordings of this room, if enabled */
	GHashTable *participants;	/* Map of potential publishers (we get subscribers from them) */
	volatile gint destroyed;	/* Whether this room has been destroyed */
	janus_mutex mutex;			/* Mutex to lock this room instance */
	janus_refcount ref;			/* Reference counter for this room */
} janus_videoroom;
static GHashTable *rooms;
static janus_mutex rooms_mutex;

typedef struct janus_videoroom_session {
	janus_plugin_session *handle;
	janus_videoroom_p_type participant_type;
	gpointer participant;
	gboolean started;
	gboolean stopping;
	volatile gint hangingup;
	volatile gint destroyed;
	janus_refcount ref;
} janus_videoroom_session;
static GHashTable *sessions;
static janus_mutex sessions_mutex;


/* A host whose ports gets streamed rtp packets of the corresponding type. */
typedef struct rtp_forwarder {
	int is_video;
	struct sockaddr_in serv_addr;
} rtp_forwarder;

typedef struct janus_videoroom_publisher {
	janus_videoroom_session *session;
	janus_videoroom *room;	/* Room */
	guint64 user_id;	/* Unique ID in the room */
	gchar *display;	/* Display name (just for fun) */
	gchar *sdp;			/* The SDP this publisher negotiated, if any */
	gboolean audio, video, data;		/* Whether audio, video and/or data is going to be sent by this publisher */
	guint32 audio_pt;		/* Audio payload type (Opus) */
	guint32 video_pt;		/* Video payload type (depends on room configuration) */
	guint32 audio_ssrc;		/* Audio SSRC of this publisher */
	guint32 video_ssrc;		/* Video SSRC of this publisher */
	gboolean audio_active;
	gboolean video_active;
	gboolean firefox;	/* We send Firefox users a different kind of FIR */
	uint64_t bitrate;
	gint64 remb_startup;/* Incremental changes on REMB to reach the target at startup */
	gint64 remb_latest;	/* Time of latest sent REMB (to avoid flooding) */
	gint64 fir_latest;	/* Time of latest sent FIR (to avoid flooding) */
	gint fir_seq;		/* FIR sequence number */
	gboolean recording_active;	/* Whether this publisher has to be recorded or not */
	gchar *recording_base;	/* Base name for the recording (e.g., /path/to/filename, will generate /path/to/filename-audio.mjr and/or /path/to/filename-video.mjr */
	janus_recorder *arc;	/* The Janus recorder instance for this publisher's audio, if enabled */
	janus_recorder *vrc;	/* The Janus recorder instance for this publisher's video, if enabled */
<<<<<<< HEAD
	GSList *subscribers;
	janus_mutex subscribers_mutex;
=======
	janus_mutex rec_mutex;	/* Mutex to protect the recorders from race conditions */
	GSList *listeners;
	janus_mutex listeners_mutex;
>>>>>>> f9bc3076
	GHashTable *rtp_forwarders;
	janus_mutex rtp_forwarders_mutex;
	int udp_sock; /* The udp socket on which to forward rtp packets */
	volatile gint destroyed;
	janus_refcount ref;
} janus_videoroom_publisher;
static void janus_rtp_forwarder_free_helper(gpointer data);
static guint32 janus_rtp_forwarder_add_helper(janus_videoroom_publisher *p, const gchar* host, int port, int is_video);
typedef struct janus_videoroom_subscriber_context {
	/* Needed to fix seq and ts in case of publisher switching */
	uint32_t a_last_ssrc, a_last_ts, a_base_ts, a_base_ts_prev,
			v_last_ssrc, v_last_ts, v_base_ts, v_base_ts_prev;
	uint16_t a_last_seq, a_base_seq, a_base_seq_prev,
			v_last_seq, v_base_seq, v_base_seq_prev;
} janus_videoroom_subscriber_context;

typedef struct janus_videoroom_subscriber {
	janus_videoroom_session *session;
	janus_videoroom *room;	/* Room */
	janus_videoroom_publisher *feed;	/* Participant this subscriber is subscribed to */
	janus_videoroom_subscriber_context context;	/* Needed in case there are publisher switches on this subscriber */
	gboolean audio, video, data;		/* Whether audio, video and/or data must be sent to this publisher */
	gboolean paused;
	volatile gint destroyed;
	janus_refcount ref;
} janus_videoroom_subscriber;

typedef struct janus_videoroom_rtp_relay_packet {
	rtp_header *data;
	gint length;
	gint is_video;
	uint32_t timestamp;
	uint16_t seq_number;
} janus_videoroom_rtp_relay_packet;


/* Freeing stuff */
static void janus_videoroom_subscriber_destroy(janus_videoroom_subscriber *s) {
	if(!s)
		return;
	if(!g_atomic_int_compare_and_exchange(&s->destroyed, 0, 1))
		return;
	janus_refcount_decrease(&s->ref);
}

static void janus_videoroom_subscriber_free(const janus_refcount *s_ref) {
	janus_videoroom_subscriber *s = janus_refcount_containerof(s_ref, janus_videoroom_subscriber, ref);
	JANUS_LOG(LOG_WARN, "Freeing videoroom subscriber: %p\n", s_ref);
	/* This subscriber can be destroyed, free all the resources */
	g_free(s);
}

static void janus_videoroom_publisher_destroy(janus_videoroom_publisher *p) {
	if(!p)
		return;
	if(!g_atomic_int_compare_and_exchange(&p->destroyed, 0, 1))
		return;
	janus_refcount_decrease(&p->ref);
}

static void janus_videoroom_publisher_free(const janus_refcount *p_ref) {
	janus_videoroom_publisher *p = janus_refcount_containerof(p_ref, janus_videoroom_publisher, ref);
	JANUS_LOG(LOG_WARN, "Freeing videoroom participant/publisher: %p\n", p_ref);
	g_free(p->display);
	g_free(p->sdp);

	g_free(p->recording_base);
	janus_recorder_free(p->arc);
	janus_recorder_free(p->vrc);

	if(p->udp_sock > 0)
		close(p->udp_sock);
	g_hash_table_destroy(p->rtp_forwarders);
	p->rtp_forwarders = NULL;
	g_slist_free(p->subscribers);

	janus_mutex_destroy(&p->subscribers_mutex);
	janus_mutex_destroy(&p->rtp_forwarders_mutex);
	g_free(p);
}

static void janus_videoroom_session_destroy(janus_videoroom_session *session) {
	if(!session)
		return;
	if(!g_atomic_int_compare_and_exchange(&session->destroyed, 0, 1))
		return;
	janus_refcount_decrease(&session->ref);
}

static void janus_videoroom_session_free(const janus_refcount *session_ref) {
	janus_videoroom_session *session = janus_refcount_containerof(session_ref, janus_videoroom_session, ref);
	JANUS_LOG(LOG_WARN, "Freeing videoroom session: %p\n", session_ref);
	/* Remove the reference to the core plugin session */
	janus_refcount_decrease(&session->handle->ref);
	/* This session can be destroyed, free all the resources */
	g_free(session);
}


static void janus_videoroom_room_destroy(janus_videoroom *room) {
	if(!room)
		return;
	if(!g_atomic_int_compare_and_exchange(&room->destroyed, 0, 1))
		return;
	janus_refcount_decrease(&room->ref);
}

static void janus_videoroom_room_free(const janus_refcount *room_ref) {
	janus_videoroom *room = janus_refcount_containerof(room_ref, janus_videoroom, ref);
	JANUS_LOG(LOG_WARN, "Freeing videoroom room: %p\n", room_ref);
	/* This room can be destroyed, free all the resources */
	g_free(room->room_name);
	g_free(room->room_secret);
	g_free(room->room_pin);
	g_free(room->rec_dir);
	g_hash_table_destroy(room->participants);
}

static void janus_videoroom_message_free(janus_videoroom_message *msg) {
	if(!msg || msg == &exit_message)
		return;

	if(msg->handle && msg->handle->plugin_handle) {
		janus_videoroom_session *session = (janus_videoroom_session *)msg->handle->plugin_handle;
		janus_refcount_decrease(&session->ref);
	}
	msg->handle = NULL;

	g_free(msg->transaction);
	msg->transaction = NULL;
	if(msg->message)
		json_decref(msg->message);
	msg->message = NULL;
	g_free(msg->sdp_type);
	msg->sdp_type = NULL;
	g_free(msg->sdp);
	msg->sdp = NULL;

	g_free(msg);
}


/* SDP offer/answer templates */
#define OPUS_PT	111
#define ISAC32_PT	104
#define ISAC16_PT	103
#define PCMU_PT	0
#define PCMA_PT	8
#define VP8_PT		100
#define VP9_PT		101
#define H264_PT	107
#define sdp_template \
		"v=0\r\n" \
		"o=- %"SCNu64" %"SCNu64" IN IP4 127.0.0.1\r\n"	/* We need current time here */ \
		"s=%s\r\n"							/* Video room name */ \
		"t=0 0\r\n" \
		"%s%s%s"				/* Audio, video and/or data channel m-lines */
#define sdp_a_template_opus \
		"m=audio 1 RTP/SAVPF %d\r\n"		/* Opus payload type */ \
		"c=IN IP4 1.1.1.1\r\n" \
		"a=%s\r\n"							/* Media direction */ \
		"a=rtpmap:%d opus/48000/2\r\n"		/* Opus payload type */
#define sdp_a_template_isac32 \
		"m=audio 1 RTP/SAVPF %d\r\n"		/* ISAC32_PT payload type */ \
		"c=IN IP4 1.1.1.1\r\n" \
		"a=%s\r\n"							/* Media direction */ \
		"a=rtpmap:%d ISAC/32000\r\n"		/* ISAC32_PT payload type */
#define sdp_a_template_isac16 \
		"m=audio 1 RTP/SAVPF %d\r\n"		/* ISAC16_PT payload type */ \
		"c=IN IP4 1.1.1.1\r\n" \
		"a=%s\r\n"							/* Media direction */ \
		"a=rtpmap:%d ISAC/16000\r\n"		/* ISAC16_PT payload type */
#define sdp_a_template_pcmu \
		"m=audio 1 RTP/SAVPF %d\r\n"		/* PCMU_PT payload type */ \
		"c=IN IP4 1.1.1.1\r\n" \
		"a=%s\r\n"							/* Media direction */ \
		"a=rtpmap:%d PCMU/8000\r\n"		    /* PCMU_PT payload type */
#define sdp_a_template_pcma \
		"m=audio 1 RTP/SAVPF %d\r\n"		/* PCMA_PT payload type */ \
		"c=IN IP4 1.1.1.1\r\n" \
		"a=%s\r\n"							/* Media direction */ \
		"a=rtpmap:%d PCMA/8000\r\n"		    /* PCMA_PT payload type */
#define sdp_v_template_vp8 \
		"m=video 1 RTP/SAVPF %d\r\n"		/* VP8 payload type */ \
		"c=IN IP4 1.1.1.1\r\n" \
		"b=AS:%d\r\n"						/* Bandwidth */ \
		"a=%s\r\n"							/* Media direction */ \
		"a=rtpmap:%d VP8/90000\r\n"			/* VP8 payload type */ \
		"a=rtcp-fb:%d ccm fir\r\n"			/* VP8 payload type */ \
		"a=rtcp-fb:%d nack\r\n"				/* VP8 payload type */ \
		"a=rtcp-fb:%d nack pli\r\n"			/* VP8 payload type */ \
		"a=rtcp-fb:%d goog-remb\r\n"		/* VP8 payload type */
#define sdp_v_template_vp9 \
		"m=video 1 RTP/SAVPF %d\r\n"		/* VP9 payload type */ \
		"c=IN IP4 1.1.1.1\r\n" \
		"b=AS:%d\r\n"						/* Bandwidth */ \
		"a=%s\r\n"							/* Media direction */ \
		"a=rtpmap:%d VP9/90000\r\n"			/* VP9 payload type */ \
		"a=rtcp-fb:%d ccm fir\r\n"			/* VP9 payload type */ \
		"a=rtcp-fb:%d nack\r\n"				/* VP9 payload type */ \
		"a=rtcp-fb:%d nack pli\r\n"			/* VP9 payload type */ \
		"a=rtcp-fb:%d goog-remb\r\n"		/* VP9 payload type */
#define sdp_v_template_h264 \
		"m=video 1 RTP/SAVPF %d\r\n"		/* H264 payload type */ \
		"c=IN IP4 1.1.1.1\r\n" \
		"b=AS:%d\r\n"						/* Bandwidth */ \
		"a=%s\r\n"							/* Media direction */ \
		"a=rtpmap:%d H264/90000\r\n"		/* H264 payload type */ \
		"a=fmtp:%d profile-level-id=42e01f;packetization-mode=1\r\n" \
		"a=rtcp-fb:%d ccm fir\r\n"			/* H264 payload type */ \
		"a=rtcp-fb:%d nack\r\n"				/* H264 payload type */ \
		"a=rtcp-fb:%d nack pli\r\n"			/* H264 payload type */ \
		"a=rtcp-fb:%d goog-remb\r\n"		/* H264 payload type */
#define sdp_d_template \
		"m=application 1 DTLS/SCTP 5000\r\n" \
		"c=IN IP4 1.1.1.1\r\n" \
		"a=sctpmap:5000 webrtc-datachannel 16\r\n"


/* Error codes */
#define JANUS_VIDEOROOM_ERROR_UNKNOWN_ERROR		499
#define JANUS_VIDEOROOM_ERROR_NO_MESSAGE		421
#define JANUS_VIDEOROOM_ERROR_INVALID_JSON		422
#define JANUS_VIDEOROOM_ERROR_INVALID_REQUEST	423
#define JANUS_VIDEOROOM_ERROR_JOIN_FIRST		424
#define JANUS_VIDEOROOM_ERROR_ALREADY_JOINED	425
#define JANUS_VIDEOROOM_ERROR_NO_SUCH_ROOM		426
#define JANUS_VIDEOROOM_ERROR_ROOM_EXISTS		427
#define JANUS_VIDEOROOM_ERROR_NO_SUCH_FEED		428
#define JANUS_VIDEOROOM_ERROR_MISSING_ELEMENT	429
#define JANUS_VIDEOROOM_ERROR_INVALID_ELEMENT	430
#define JANUS_VIDEOROOM_ERROR_INVALID_SDP_TYPE	431
#define JANUS_VIDEOROOM_ERROR_PUBLISHERS_FULL	432
#define JANUS_VIDEOROOM_ERROR_UNAUTHORIZED		433
#define JANUS_VIDEOROOM_ERROR_ALREADY_PUBLISHED	434
#define JANUS_VIDEOROOM_ERROR_NOT_PUBLISHED		435
#define JANUS_VIDEOROOM_ERROR_ID_EXISTS			436
#define JANUS_VIDEOROOM_ERROR_INVALID_SDP		437


static guint32 janus_rtp_forwarder_add_helper(janus_videoroom_publisher *p, const gchar* host, int port, int is_video) {
	if(!p || !host) {
		return 0;
	}
	rtp_forwarder *forward = g_malloc0(sizeof(rtp_forwarder));
	forward->is_video = is_video;
	forward->serv_addr.sin_family = AF_INET;
	inet_pton(AF_INET, host, &(forward->serv_addr.sin_addr));
	forward->serv_addr.sin_port = htons(port);
	janus_mutex_lock(&p->rtp_forwarders_mutex);
	guint32 stream_id = g_random_int();
	while(g_hash_table_lookup(p->rtp_forwarders, GUINT_TO_POINTER(stream_id)) != NULL) {
		stream_id = g_random_int();
	}
	g_hash_table_insert(p->rtp_forwarders, GUINT_TO_POINTER(stream_id), forward);
	janus_mutex_unlock(&p->rtp_forwarders_mutex);
	JANUS_LOG(LOG_VERB, "Added %s rtp_forward to participant %"SCNu64" host: %s:%d stream_id: %"SCNu32"\n", is_video ? "video":"audio", p->user_id, host, port, stream_id);
	return stream_id;
}

static void janus_rtp_forwarder_free_helper(gpointer data) {
	if(data) {
		rtp_forwarder* forward = (rtp_forwarder*)data;
		g_free(forward);
		forward = NULL;
	}
}


/* Plugin implementation */
int janus_videoroom_init(janus_callbacks *callback, const char *config_path) {
	if(g_atomic_int_get(&stopping)) {
		/* Still stopping from before */
		return -1;
	}
	if(callback == NULL || config_path == NULL) {
		/* Invalid arguments */
		return -1;
	}
	sdphome = su_home_new(sizeof(su_home_t));
	if(su_home_init(sdphome) < 0) {
		JANUS_LOG(LOG_FATAL, "Ops, error setting up sofia-sdp?\n");
		return -1;
	}

	/* Read configuration */
	char filename[255];
	g_snprintf(filename, 255, "%s/%s.cfg", config_path, JANUS_VIDEOROOM_PACKAGE);
	JANUS_LOG(LOG_VERB, "Configuration file: %s\n", filename);
	config = janus_config_parse(filename);
	config_folder = config_path;
	if(config != NULL)
		janus_config_print(config);
	janus_mutex_init(&config_mutex);

	rooms = g_hash_table_new_full(NULL, NULL, NULL,
	                              (GDestroyNotify) janus_videoroom_room_destroy);
	janus_mutex_init(&rooms_mutex);
	sessions = g_hash_table_new_full(NULL, NULL, NULL, (GDestroyNotify)janus_videoroom_session_destroy);
	janus_mutex_init(&sessions_mutex);

	messages = g_async_queue_new_full((GDestroyNotify) janus_videoroom_message_free);

	/* This is the callback we'll need to invoke to contact the gateway */
	gateway = callback;

	/* Parse configuration to populate the rooms list */
	if(config != NULL) {
		GList *cl = janus_config_get_categories(config);
		while(cl != NULL) {
			janus_config_category *cat = (janus_config_category *)cl->data;
			if(cat->name == NULL) {
				cl = cl->next;
				continue;
			}
			JANUS_LOG(LOG_VERB, "Adding video room '%s'\n", cat->name);
			janus_config_item *desc = janus_config_get_item(cat, "description");
			janus_config_item *priv = janus_config_get_item(cat, "is_private");
			janus_config_item *secret = janus_config_get_item(cat, "secret");
			janus_config_item *pin = janus_config_get_item(cat, "pin");
			janus_config_item *bitrate = janus_config_get_item(cat, "bitrate");
			janus_config_item *maxp = janus_config_get_item(cat, "publishers");
			janus_config_item *firfreq = janus_config_get_item(cat, "fir_freq");
			janus_config_item *audiocodec = janus_config_get_item(cat, "audiocodec");
			janus_config_item *videocodec = janus_config_get_item(cat, "videocodec");
			janus_config_item *record = janus_config_get_item(cat, "record");
			janus_config_item *rec_dir = janus_config_get_item(cat, "rec_dir");
			/* Create the video room */
			janus_videoroom *videoroom = g_malloc0(sizeof(janus_videoroom));
			if(videoroom == NULL) {
				JANUS_LOG(LOG_FATAL, "Memory error!\n");
				continue;
			}
			videoroom->room_id = atol(cat->name);
			char *description = NULL;
			if(desc != NULL && desc->value != NULL && strlen(desc->value) > 0)
				description = g_strdup(desc->value);
			else
				description = g_strdup(cat->name);
			if(description == NULL) {
				JANUS_LOG(LOG_FATAL, "Memory error!\n");
				continue;
			}
			videoroom->room_name = description;
			if(secret != NULL && secret->value != NULL) {
				videoroom->room_secret = g_strdup(secret->value);
			}
			if(pin != NULL && pin->value != NULL) {
				videoroom->room_pin = g_strdup(pin->value);
			}
			videoroom->is_private = priv && priv->value && janus_is_true(priv->value);
			videoroom->max_publishers = 3;	/* FIXME How should we choose a default? */
			if(maxp != NULL && maxp->value != NULL)
				videoroom->max_publishers = atol(maxp->value);
			if(videoroom->max_publishers < 0)
				videoroom->max_publishers = 3;	/* FIXME How should we choose a default? */
			videoroom->bitrate = 0;
			if(bitrate != NULL && bitrate->value != NULL)
				videoroom->bitrate = atol(bitrate->value);
			if(videoroom->bitrate > 0 && videoroom->bitrate < 64000)
				videoroom->bitrate = 64000;	/* Don't go below 64k */
			videoroom->fir_freq = 0;
			if(firfreq != NULL && firfreq->value != NULL)
				videoroom->fir_freq = atol(firfreq->value);
			videoroom->acodec = JANUS_VIDEOROOM_OPUS;
			if(audiocodec && audiocodec->value) {
				if(!strcasecmp(audiocodec->value, ""))
					videoroom->acodec = JANUS_VIDEOROOM_OPUS;
				else if(!strcasecmp(audiocodec->value, "isac32"))
					videoroom->acodec = JANUS_VIDEOROOM_ISAC_32K;
				else if(!strcasecmp(audiocodec->value, "isac16"))
					videoroom->acodec = JANUS_VIDEOROOM_ISAC_16K;
				else if(!strcasecmp(audiocodec->value, "pcmu"))
					videoroom->acodec = JANUS_VIDEOROOM_PCMU;
				else if(!strcasecmp(audiocodec->value, "pcma"))
					videoroom->acodec = JANUS_VIDEOROOM_PCMA;
				else {
					JANUS_LOG(LOG_WARN, "Unsupported audio codec '%s', falling back to OPUS\n", audiocodec->value);
					videoroom->acodec = JANUS_VIDEOROOM_OPUS;
				}
			}
			videoroom->vcodec = JANUS_VIDEOROOM_VP8;
			if(videocodec && videocodec->value) {
				if(!strcasecmp(videocodec->value, "vp8"))
					videoroom->vcodec = JANUS_VIDEOROOM_VP8;
				else if(!strcasecmp(videocodec->value, "vp9"))
					videoroom->vcodec = JANUS_VIDEOROOM_VP9;
				else if(!strcasecmp(videocodec->value, "h264"))
					videoroom->vcodec = JANUS_VIDEOROOM_H264;
				else {
					JANUS_LOG(LOG_WARN, "Unsupported video codec '%s', falling back to VP8\n", videocodec->value);
					videoroom->vcodec = JANUS_VIDEOROOM_VP8;
				}
			}
			if(record && record->value) {
				videoroom->record = janus_is_true(record->value);
			}
			if(rec_dir && rec_dir->value) {
				videoroom->rec_dir = g_strdup(rec_dir->value);
			}
			g_atomic_int_set(&videoroom->destroyed, 0);
			janus_mutex_init(&videoroom->mutex);
			janus_refcount_init(&videoroom->ref, janus_videoroom_room_free);
			videoroom->participants = g_hash_table_new(NULL, NULL);
			janus_mutex_lock(&rooms_mutex);
			g_hash_table_insert(rooms, GUINT_TO_POINTER(videoroom->room_id), videoroom);
			janus_mutex_unlock(&rooms_mutex);
			JANUS_LOG(LOG_VERB, "Created videoroom: %"SCNu64" (%s, %s, %s/%s codecs, secret: %s, pin: %s)\n",
				videoroom->room_id, videoroom->room_name,
				videoroom->is_private ? "private" : "public",
				janus_videoroom_audiocodec_name(videoroom->acodec),
				janus_videoroom_videocodec_name(videoroom->vcodec),
				videoroom->room_secret ? videoroom->room_secret : "no secret",
				videoroom->room_pin ? videoroom->room_pin : "no pin");
			if(videoroom->record) {
				JANUS_LOG(LOG_VERB, "  -- Room is going to be recorded in %s\n", videoroom->rec_dir ? videoroom->rec_dir : "the current folder");
			}
			cl = cl->next;
		}
		/* Done: we keep the configuration file open in case we get a "create" or "destroy" with permanent=true */
	}

	/* Show available rooms */
	janus_mutex_lock(&rooms_mutex);
	GHashTableIter iter;
	gpointer value;
	g_hash_table_iter_init(&iter, rooms);
	while (g_hash_table_iter_next(&iter, NULL, &value)) {
		janus_videoroom *vr = value;
		JANUS_LOG(LOG_VERB, "  ::: [%"SCNu64"][%s] %"SCNu64", max %d publishers, FIR frequency of %d seconds, %s audio codec, %s video codec\n",
			vr->room_id, vr->room_name, vr->bitrate, vr->max_publishers, vr->fir_freq,
			janus_videoroom_audiocodec_name(vr->acodec), janus_videoroom_videocodec_name(vr->vcodec));
	}
	janus_mutex_unlock(&rooms_mutex);

	g_atomic_int_set(&initialized, 1);

	/* Launch the thread that will handle incoming messages */
	GError *error = NULL;
	handler_thread = g_thread_try_new("janus videoroom handler", janus_videoroom_handler, NULL, &error);
	if(error != NULL) {
		g_atomic_int_set(&initialized, 0);
		JANUS_LOG(LOG_ERR, "Got error %d (%s) trying to launch the VideoRoom handler thread...\n", error->code, error->message ? error->message : "??");
		janus_config_destroy(config);
		return -1;
	}
	JANUS_LOG(LOG_INFO, "%s initialized!\n", JANUS_VIDEOROOM_NAME);
	return 0;
}

void janus_videoroom_destroy(void) {
	if(!g_atomic_int_get(&initialized))
		return;
	g_atomic_int_set(&stopping, 1);

	g_async_queue_push(messages, &exit_message);
	if(handler_thread != NULL) {
		g_thread_join(handler_thread);
		handler_thread = NULL;
	}
	su_home_deinit(sdphome);
	su_home_unref(sdphome);
	sdphome = NULL;

	/* FIXME We should destroy the sessions cleanly */
	janus_mutex_lock(&sessions_mutex);
	g_hash_table_destroy(sessions);
	janus_mutex_unlock(&sessions_mutex);

	janus_mutex_lock(&rooms_mutex);
	g_hash_table_destroy(rooms);
	janus_mutex_unlock(&rooms_mutex);

	g_async_queue_unref(messages);
	messages = NULL;

	janus_config_destroy(config);

	g_atomic_int_set(&initialized, 0);
	g_atomic_int_set(&stopping, 0);
	JANUS_LOG(LOG_INFO, "%s destroyed!\n", JANUS_VIDEOROOM_NAME);
}

int janus_videoroom_get_api_compatibility(void) {
	/* Important! This is what your plugin MUST always return: don't lie here or bad things will happen */
	return JANUS_PLUGIN_API_VERSION;
}

int janus_videoroom_get_version(void) {
	return JANUS_VIDEOROOM_VERSION;
}

const char *janus_videoroom_get_version_string(void) {
	return JANUS_VIDEOROOM_VERSION_STRING;
}

const char *janus_videoroom_get_description(void) {
	return JANUS_VIDEOROOM_DESCRIPTION;
}

const char *janus_videoroom_get_name(void) {
	return JANUS_VIDEOROOM_NAME;
}

const char *janus_videoroom_get_author(void) {
	return JANUS_VIDEOROOM_AUTHOR;
}

const char *janus_videoroom_get_package(void) {
	return JANUS_VIDEOROOM_PACKAGE;
}

void janus_videoroom_create_session(janus_plugin_session *handle, int *error) {
	if(g_atomic_int_get(&stopping) || !g_atomic_int_get(&initialized)) {
		*error = -1;
		return;
	}	
	janus_videoroom_session *session = (janus_videoroom_session *)g_malloc0(sizeof(janus_videoroom_session));
	if(session == NULL) {
		JANUS_LOG(LOG_FATAL, "Memory error!\n");
		*error = -2;
		return;
	}
	session->handle = handle;
	session->participant_type = janus_videoroom_p_type_none;
	session->participant = NULL;
	g_atomic_int_set(&session->hangingup, 0);
	g_atomic_int_set(&session->destroyed, 0);
	handle->plugin_handle = session;
	janus_refcount_init(&session->ref, janus_videoroom_session_free);

	janus_mutex_lock(&sessions_mutex);
	g_hash_table_insert(sessions, handle, session);
	janus_mutex_unlock(&sessions_mutex);

	return;
}

void janus_videoroom_destroy_session(janus_plugin_session *handle, int *error) {
	if(g_atomic_int_get(&stopping) || !g_atomic_int_get(&initialized)) {
		*error = -1;
		return;
	}	
	janus_videoroom_session *session = (janus_videoroom_session *)handle->plugin_handle; 
	if(!session) {
		JANUS_LOG(LOG_ERR, "No VideoRoom session associated with this handle...\n");
		*error = -2;
		return;
	}
	if(g_atomic_int_get(&session->destroyed)) {
		JANUS_LOG(LOG_WARN, "VideoRoom session already marked as destroyed...\n");
		return;
	}
	JANUS_LOG(LOG_VERB, "Removing VideoRoom session...\n");
	/* Cleaning up and removing the session is done in a lazy way */
	janus_mutex_lock(&sessions_mutex);
	if(!g_atomic_int_get(&session->destroyed)) {
		/* Any related WebRTC PeerConnection is not available anymore either */
		janus_videoroom_hangup_media(handle);
		if(session->participant_type == janus_videoroom_p_type_publisher) {
			janus_videoroom_publisher *p = (janus_videoroom_publisher *)session->participant;
			if(p->room) {
				janus_refcount_decrease(&p->room->ref);
			}
			janus_videoroom_publisher_destroy(p);
		} else if(session->participant_type == janus_videoroom_p_type_subscriber) {
			janus_videoroom_subscriber *s = (janus_videoroom_subscriber *)session->participant;
			if(s->room) {
				janus_refcount_decrease(&s->room->ref);
			}
			janus_videoroom_subscriber_destroy(s);
		}
		g_hash_table_remove(sessions, handle);
	}
	janus_mutex_unlock(&sessions_mutex);

	return;
}

char *janus_videoroom_query_session(janus_plugin_session *handle) {
	if(g_atomic_int_get(&stopping) || !g_atomic_int_get(&initialized)) {
		return NULL;
	}	
	janus_videoroom_session *session = (janus_videoroom_session *)handle->plugin_handle;
	if(!session) {
		JANUS_LOG(LOG_ERR, "No session associated with this handle...\n");
		return NULL;
	}
	janus_refcount_increase(&session->ref);
	/* Show the participant/room info, if any */
	json_t *info = json_object();
	if(session->participant) {
		if(session->participant_type == janus_videoroom_p_type_none) {
			json_object_set_new(info, "type", json_string("none"));
		} else if(session->participant_type == janus_videoroom_p_type_publisher) {
			json_object_set_new(info, "type", json_string("publisher"));
			janus_videoroom_publisher *participant = (janus_videoroom_publisher *)session->participant;
			if(participant) {
				janus_videoroom *room = participant->room; 
				json_object_set_new(info, "room", room ? json_integer(room->room_id) : NULL);
				json_object_set_new(info, "id", json_integer(participant->user_id));
				if(participant->display)
					json_object_set_new(info, "display", json_string(participant->display));
				if(participant->subscribers)
					json_object_set_new(info, "viewers", json_integer(g_slist_length(participant->subscribers)));
				json_t *media = json_object();
				json_object_set_new(media, "audio", json_integer(participant->audio));
				json_object_set_new(media, "video", json_integer(participant->video));
				json_object_set_new(media, "data", json_integer(participant->data));
				json_object_set_new(info, "media", media);
				if(participant->arc || participant->vrc) {
					json_t *recording = json_object();
					if(participant->arc && participant->arc->filename)
						json_object_set_new(recording, "audio", json_string(participant->arc->filename));
					if(participant->vrc && participant->vrc->filename)
						json_object_set_new(recording, "video", json_string(participant->vrc->filename));
					json_object_set_new(info, "recording", recording);
				}
			}
		} else if(session->participant_type == janus_videoroom_p_type_subscriber) {
			json_object_set_new(info, "type", json_string("subscriber"));
			janus_videoroom_subscriber *participant = (janus_videoroom_subscriber *)session->participant;
			if(participant) {
				janus_videoroom_publisher *feed = (janus_videoroom_publisher *)participant->feed;
				if(feed) {
					janus_videoroom *room = feed->room; 
					json_object_set_new(info, "room", room ? json_integer(room->room_id) : NULL);
					json_object_set_new(info, "feed_id", json_integer(feed->user_id));
					if(feed->display)
						json_object_set_new(info, "feed_display", json_string(feed->display));
				}
				json_t *media = json_object();
				json_object_set_new(media, "audio", json_integer(participant->audio));
				json_object_set_new(media, "video", json_integer(participant->video));
				json_object_set_new(media, "data", json_integer(participant->data));
				json_object_set_new(info, "media", media);
			}
		}
	}
	json_object_set_new(info, "hangingup", json_integer(g_atomic_int_get(&session->hangingup)));
	json_object_set_new(info, "destroyed", json_integer(g_atomic_int_get(&session->destroyed)));
	char *info_text = json_dumps(info, JSON_INDENT(3) | JSON_PRESERVE_ORDER);
	json_decref(info);
	janus_refcount_decrease(&session->ref);
	return info_text;
}

struct janus_plugin_result *janus_videoroom_handle_message(janus_plugin_session *handle, char *transaction, char *message, char *sdp_type, char *sdp) {
	if(g_atomic_int_get(&stopping) || !g_atomic_int_get(&initialized))
		return janus_plugin_result_new(JANUS_PLUGIN_ERROR, g_atomic_int_get(&stopping) ? "Shutting down" : "Plugin not initialized");
	janus_videoroom_session *session = (janus_videoroom_session *)handle->plugin_handle;
	if(!session)
		return janus_plugin_result_new(JANUS_PLUGIN_ERROR, "No session associated with this handle");
	
	/* Pre-parse the message */
	int error_code = 0;
	char error_cause[512];
	json_t *root = NULL;
	json_t *response = NULL;

	if(message == NULL) {
		JANUS_LOG(LOG_ERR, "No message??\n");
		error_code = JANUS_VIDEOROOM_ERROR_NO_MESSAGE;
		g_snprintf(error_cause, 512, "%s", "No message??");
		goto error;
	}
	JANUS_LOG(LOG_VERB, "Handling message: %s\n", message);
	if(g_atomic_int_get(&session->destroyed)) {
		JANUS_LOG(LOG_ERR, "Session has already been marked as destroyed...\n");
		error_code = JANUS_VIDEOROOM_ERROR_UNKNOWN_ERROR;
		g_snprintf(error_cause, 512, "%s", "Session has already been marked as destroyed...");
		goto error;
	}

	/* Increase the reference counter for this session: we'll decrease it after we handle the message */
	janus_refcount_increase(&session->ref);

	json_error_t error;
	root = json_loads(message, 0, &error);
	if(!root) {
		JANUS_LOG(LOG_ERR, "JSON error: on line %d: %s\n", error.line, error.text);
		error_code = JANUS_VIDEOROOM_ERROR_INVALID_JSON;
		g_snprintf(error_cause, 512, "JSON error: on line %d: %s", error.line, error.text);
		goto error;
	}
	if(!json_is_object(root)) {
		JANUS_LOG(LOG_ERR, "JSON error: not an object\n");
		error_code = JANUS_VIDEOROOM_ERROR_INVALID_JSON;
		g_snprintf(error_cause, 512, "JSON error: not an object");
		goto error;
	}
	/* Get the request first */
	JANUS_VALIDATE_JSON_OBJECT(root, request_parameters,
		error_code, error_cause, TRUE,
		JANUS_VIDEOROOM_ERROR_MISSING_ELEMENT, JANUS_VIDEOROOM_ERROR_INVALID_ELEMENT);
	if(error_code != 0)
		goto error;
	json_t *request = json_object_get(root, "request");
	/* Some requests ('create', 'destroy', 'exists', 'list') can be handled synchronously */
	const char *request_text = json_string_value(request);
	if(!strcasecmp(request_text, "create")) {
		/* Create a new videoroom */
		JANUS_LOG(LOG_VERB, "Creating a new videoroom\n");
		JANUS_VALIDATE_JSON_OBJECT(root, create_parameters,
			error_code, error_cause, TRUE,
			JANUS_VIDEOROOM_ERROR_MISSING_ELEMENT, JANUS_VIDEOROOM_ERROR_INVALID_ELEMENT);
		if(error_code != 0)
			goto error;
		json_t *desc = json_object_get(root, "description");
		json_t *is_private = json_object_get(root, "is_private");
		json_t *secret = json_object_get(root, "secret");
		json_t *pin = json_object_get(root, "pin");
		json_t *bitrate = json_object_get(root, "bitrate");
		json_t *fir_freq = json_object_get(root, "fir_freq");
		json_t *publishers = json_object_get(root, "publishers");
		json_t *audiocodec = json_object_get(root, "audiocodec");
		if(audiocodec) {
			const char *audiocodec_value = json_string_value(audiocodec);
			if(!strcasecmp(audiocodec_value, "opus") && !strcasecmp(audiocodec_value, "isac32") && !strcasecmp(audiocodec_value, "isac16") && !strcasecmp(audiocodec_value, "pcmu") && !strcasecmp(audiocodec_value, "pcma")) {
				JANUS_LOG(LOG_ERR, "Invalid element (audiocodec can only be opus, isac32, isac16, pcmu, or pcma)\n");
				error_code = JANUS_VIDEOROOM_ERROR_INVALID_ELEMENT;
				g_snprintf(error_cause, 512, "Invalid element (audiocodec can only be opus, isac32, isac16, pcmu, or pcma)");
				goto error;
			}
		}
		json_t *videocodec = json_object_get(root, "videocodec");
		if(videocodec) {
			const char *videocodec_value = json_string_value(videocodec);
			if(!strcasecmp(videocodec_value, "vp8") && !strcasecmp(videocodec_value, "vp9") && !strcasecmp(videocodec_value, "h264")) {
				JANUS_LOG(LOG_ERR, "Invalid element (videocodec can only be vp8, vp9 or h264)\n");
				error_code = JANUS_VIDEOROOM_ERROR_INVALID_ELEMENT;
				g_snprintf(error_cause, 512, "Invalid element (videocodec can only be vp8, vp9 or h264)");
				goto error;
			}
		}
		json_t *record = json_object_get(root, "record");
		json_t *rec_dir = json_object_get(root, "rec_dir");
		json_t *permanent = json_object_get(root, "permanent");
		gboolean save = permanent ? json_is_true(permanent) : FALSE;
		if(save && config == NULL) {
			JANUS_LOG(LOG_ERR, "No configuration file, can't create permanent room\n");
			error_code = JANUS_VIDEOROOM_ERROR_UNKNOWN_ERROR;
			g_snprintf(error_cause, 512, "No configuration file, can't create permanent room");
			goto error;
		}
		guint64 room_id = 0;
		json_t *room = json_object_get(root, "room");
		if(room) {
			room_id = json_integer_value(room);
			if(room_id == 0) {
				JANUS_LOG(LOG_WARN, "Desired room ID is 0, which is not allowed... picking random ID instead\n");
			}
		}
		janus_mutex_lock(&rooms_mutex);
		if(room_id > 0) {
			/* Let's make sure the room doesn't exist already */
			if(g_hash_table_lookup(rooms, GUINT_TO_POINTER(room_id)) != NULL) {
				/* It does... */
				janus_mutex_unlock(&rooms_mutex);
				JANUS_LOG(LOG_ERR, "Room %"SCNu64" already exists!\n", room_id);
				error_code = JANUS_VIDEOROOM_ERROR_ROOM_EXISTS;
				g_snprintf(error_cause, 512, "Room %"SCNu64" already exists", room_id);
				goto error;
			}
		}
		/* Create the room */
		janus_videoroom *videoroom = g_malloc0(sizeof(janus_videoroom));
		if(videoroom == NULL) {
			janus_mutex_unlock(&rooms_mutex);
			JANUS_LOG(LOG_FATAL, "Memory error!\n");
			error_code = JANUS_VIDEOROOM_ERROR_UNKNOWN_ERROR;
			g_snprintf(error_cause, 512, "Memory error");
			goto error;
		}
		/* Generate a random ID */
		if(room_id == 0) {
			while(room_id == 0) {
				room_id = g_random_int();
				if(g_hash_table_lookup(rooms, GUINT_TO_POINTER(room_id)) != NULL) {
					/* Room ID already taken, try another one */
					room_id = 0;
				}
			}
		}
		videoroom->room_id = room_id;
		char *description = NULL;
		if(desc != NULL && strlen(json_string_value(desc)) > 0) {
			description = g_strdup(json_string_value(desc));
		} else {
			char roomname[255];
			g_snprintf(roomname, 255, "Room %"SCNu64"", videoroom->room_id);
			description = g_strdup(roomname);
		}
		if(description == NULL) {
			janus_mutex_unlock(&rooms_mutex);
			JANUS_LOG(LOG_FATAL, "Memory error!\n");
			error_code = JANUS_VIDEOROOM_ERROR_UNKNOWN_ERROR;
			g_snprintf(error_cause, 512, "Memory error");
			goto error;
		}
		videoroom->room_name = description;
		videoroom->is_private = is_private ? json_is_true(is_private) : FALSE;
		if(secret)
			videoroom->room_secret = g_strdup(json_string_value(secret));
		if(pin)
			videoroom->room_pin = g_strdup(json_string_value(pin));
		videoroom->max_publishers = 3;	/* FIXME How should we choose a default? */
		if(publishers)
			videoroom->max_publishers = json_integer_value(publishers);
		if(videoroom->max_publishers < 0)
			videoroom->max_publishers = 3;	/* FIXME How should we choose a default? */
		videoroom->bitrate = 0;
		if(bitrate)
			videoroom->bitrate = json_integer_value(bitrate);
		if(videoroom->bitrate > 0 && videoroom->bitrate < 64000)
			videoroom->bitrate = 64000;	/* Don't go below 64k */
		videoroom->fir_freq = 0;
		if(fir_freq)
			videoroom->fir_freq = json_integer_value(fir_freq);
		videoroom->acodec = JANUS_VIDEOROOM_OPUS;
		if(audiocodec) {
			const char *audiocodec_value = json_string_value(audiocodec);
			if(!strcasecmp(audiocodec_value, "opus"))
				videoroom->acodec = JANUS_VIDEOROOM_OPUS;
			else if(!strcasecmp(audiocodec_value, "isac32"))
				videoroom->acodec = JANUS_VIDEOROOM_ISAC_32K;
			else if(!strcasecmp(audiocodec_value, "isac16"))
				videoroom->acodec = JANUS_VIDEOROOM_ISAC_16K;
			else if(!strcasecmp(audiocodec_value, "pcmu"))
				videoroom->acodec = JANUS_VIDEOROOM_PCMU;
			else if(!strcasecmp(audiocodec_value, "pcma"))
				videoroom->acodec = JANUS_VIDEOROOM_PCMA;
			else {
				JANUS_LOG(LOG_WARN, "Unsupported audio codec '%s', falling back to OPUS\n", audiocodec_value);
				videoroom->acodec = JANUS_VIDEOROOM_OPUS;
			}
		}
		videoroom->vcodec = JANUS_VIDEOROOM_VP8;
		if(videocodec) {
			const char *videocodec_value = json_string_value(videocodec);
			if(!strcasecmp(videocodec_value, "vp8"))
				videoroom->vcodec = JANUS_VIDEOROOM_VP8;
			else if(!strcasecmp(videocodec_value, "vp9"))
				videoroom->vcodec = JANUS_VIDEOROOM_VP9;
			else if(!strcasecmp(videocodec_value, "h264"))
				videoroom->vcodec = JANUS_VIDEOROOM_H264;
			else {
				JANUS_LOG(LOG_WARN, "Unsupported video codec '%s', falling back to VP8\n", videocodec_value);
				videoroom->vcodec = JANUS_VIDEOROOM_VP8;
			}
		}
		if(record) {
			videoroom->record = json_is_true(record);
		}
		if(rec_dir) {
			videoroom->rec_dir = g_strdup(json_string_value(rec_dir));
		}
		g_atomic_int_set(&videoroom->destroyed, 0);
		janus_mutex_init(&videoroom->mutex);
		janus_refcount_init(&videoroom->ref, janus_videoroom_room_free);
		videoroom->participants = g_hash_table_new(NULL, NULL);
		JANUS_LOG(LOG_VERB, "Created videoroom: %"SCNu64" (%s, %s, %s/%s codecs, secret: %s, pin: %s)\n",
			videoroom->room_id, videoroom->room_name,
			videoroom->is_private ? "private" : "public",
			janus_videoroom_audiocodec_name(videoroom->acodec),
			janus_videoroom_videocodec_name(videoroom->vcodec),
			videoroom->room_secret ? videoroom->room_secret : "no secret",
			videoroom->room_pin ? videoroom->room_pin : "no pin");
		if(videoroom->record) {
			JANUS_LOG(LOG_VERB, "  -- Room is going to be recorded in %s\n", videoroom->rec_dir ? videoroom->rec_dir : "the current folder");
		}
		if(save) {
			/* This room is permanent: save to the configuration file too
			 * FIXME: We should check if anything fails... */
			JANUS_LOG(LOG_VERB, "Saving room %"SCNu64" permanently in config file\n", videoroom->room_id);
			janus_mutex_lock(&config_mutex);
			char cat[BUFSIZ], value[BUFSIZ];
			/* The room ID is the category */
			g_snprintf(cat, BUFSIZ, "%"SCNu64, videoroom->room_id);
			janus_config_add_category(config, cat);
			/* Now for the values */
			janus_config_add_item(config, cat, "description", videoroom->room_name);
			if(videoroom->is_private)
				janus_config_add_item(config, cat, "is_private", "yes");
			g_snprintf(value, BUFSIZ, "%"SCNu64, videoroom->bitrate);
			janus_config_add_item(config, cat, "bitrate", value);
			g_snprintf(value, BUFSIZ, "%d", videoroom->max_publishers);
			janus_config_add_item(config, cat, "publishers", value);
			if(videoroom->fir_freq) {
				g_snprintf(value, BUFSIZ, "%"SCNu16, videoroom->fir_freq);
				janus_config_add_item(config, cat, "fir_freq", value);
			}
			janus_config_add_item(config, cat, "audiocodec", janus_videoroom_audiocodec_name(videoroom->acodec));
			janus_config_add_item(config, cat, "videocodec", janus_videoroom_videocodec_name(videoroom->vcodec));
			if(videoroom->room_secret)
				janus_config_add_item(config, cat, "secret", videoroom->room_secret);
			if(videoroom->room_pin)
				janus_config_add_item(config, cat, "pin", videoroom->room_pin);
			if(videoroom->record)
				janus_config_add_item(config, cat, "record", "yes");
			if(videoroom->rec_dir)
				janus_config_add_item(config, cat, "rec_dir", videoroom->rec_dir);
			/* Save modified configuration */
			janus_config_save(config, config_folder, JANUS_VIDEOROOM_PACKAGE);
			janus_mutex_unlock(&config_mutex);
		}
		/* Show updated rooms list */
		GHashTableIter iter;
		gpointer value;
		g_hash_table_insert(rooms, GUINT_TO_POINTER(videoroom->room_id), videoroom);
		g_hash_table_iter_init(&iter, rooms);
		while (g_hash_table_iter_next(&iter, NULL, &value)) {
			janus_videoroom *vr = value;
			JANUS_LOG(LOG_VERB, "  ::: [%"SCNu64"][%s] %"SCNu64", max %d publishers, FIR frequency of %d seconds\n", vr->room_id, vr->room_name, vr->bitrate, vr->max_publishers, vr->fir_freq);
		}
		janus_mutex_unlock(&rooms_mutex);
		/* Send info back */
		response = json_object();
		json_object_set_new(response, "videoroom", json_string("created"));
		json_object_set_new(response, "room", json_integer(videoroom->room_id));
		goto plugin_response;
	} else if(!strcasecmp(request_text, "destroy")) {
		JANUS_LOG(LOG_VERB, "Attempt to destroy an existing videoroom room\n");
		JANUS_VALIDATE_JSON_OBJECT(root, destroy_parameters,
			error_code, error_cause, TRUE,
			JANUS_VIDEOROOM_ERROR_MISSING_ELEMENT, JANUS_VIDEOROOM_ERROR_INVALID_ELEMENT);
		if(error_code != 0)
			goto error;
		json_t *room = json_object_get(root, "room");
		json_t *permanent = json_object_get(root, "permanent");
		gboolean save = permanent ? json_is_true(permanent) : FALSE;
		if(save && config == NULL) {
			JANUS_LOG(LOG_ERR, "No configuration file, can't destroy room permanently\n");
			error_code = JANUS_VIDEOROOM_ERROR_UNKNOWN_ERROR;
			g_snprintf(error_cause, 512, "No configuration file, can't destroy room permanently");
			goto error;
		}
		guint64 room_id = json_integer_value(room);
		janus_mutex_lock(&rooms_mutex);
		janus_videoroom *videoroom = g_hash_table_lookup(rooms, GUINT_TO_POINTER(room_id));
		if(videoroom == NULL) {
			janus_mutex_unlock(&rooms_mutex);
			JANUS_LOG(LOG_ERR, "No such room (%"SCNu64")\n", room_id);
			error_code = JANUS_VIDEOROOM_ERROR_NO_SUCH_ROOM;
			g_snprintf(error_cause, 512, "No such room (%"SCNu64")", room_id);
			goto error;
		}
		
		if(g_atomic_int_get(&videoroom->destroyed)) {
			janus_mutex_unlock(&rooms_mutex)
			JANUS_LOG(LOG_ERR, "No such room (%"SCNu64")\n", videoroom->room_id);
			error_code = JANUS_VIDEOROOM_ERROR_NO_SUCH_ROOM;
			g_snprintf(error_cause, 512, "Videoroom (%"SCNu64")", videoroom->room_id);
			goto error;
		}
		/* A secret may be required for this action */
		JANUS_CHECK_SECRET(videoroom->room_secret, root, "secret", error_code, error_cause,
			JANUS_VIDEOROOM_ERROR_MISSING_ELEMENT, JANUS_VIDEOROOM_ERROR_INVALID_ELEMENT, JANUS_VIDEOROOM_ERROR_UNAUTHORIZED);
		if(error_code != 0) {
			janus_mutex_unlock(&rooms_mutex);
			goto error;
		}
		/* Remove room */
		g_hash_table_remove(rooms, GUINT_TO_POINTER(room_id));
		/* Notify all participants that the fun is over, and that they'll be kicked */
		JANUS_LOG(LOG_VERB, "Notifying all participants\n");
		json_t *destroyed = json_object();
		json_object_set_new(destroyed, "videoroom", json_string("destroyed"));
		json_object_set_new(destroyed, "room", json_integer(videoroom->room_id));
		char *destroyed_text = json_dumps(destroyed, JSON_INDENT(3) | JSON_PRESERVE_ORDER);
		GHashTableIter iter;
		gpointer value;
		janus_mutex_lock(&videoroom->mutex);
		g_hash_table_iter_init(&iter, videoroom->participants);
		while (g_hash_table_iter_next(&iter, NULL, &value)) {
			janus_videoroom_publisher *p = value;
			if(p && p->session) {
				/* Notify the user we're going to destroy the room... */
				int ret = gateway->push_event(p->session->handle, &janus_videoroom_plugin, NULL, destroyed_text, NULL, NULL);
				JANUS_LOG(LOG_VERB, "  >> %d (%s)\n", ret, janus_get_api_error(ret));
				/* ... and then ask the core to remove the handle */
				gateway->end_session(p->session->handle);
			}
		}
		json_decref(destroyed);
		g_free(destroyed_text);
		janus_mutex_unlock(&videoroom->mutex);
		janus_mutex_unlock(&rooms_mutex);
		if(save) {
			/* This change is permanent: save to the configuration file too
			 * FIXME: We should check if anything fails... */
			JANUS_LOG(LOG_VERB, "Destroying room %"SCNu64" permanently in config file\n", room_id);
			janus_mutex_lock(&config_mutex);
			char cat[BUFSIZ];
			/* The room ID is the category */
			g_snprintf(cat, BUFSIZ, "%"SCNu64, room_id);
			janus_config_remove_category(config, cat);
			/* Save modified configuration */
			janus_config_save(config, config_folder, JANUS_VIDEOROOM_PACKAGE);
			janus_mutex_unlock(&config_mutex);
		}
		/* Done */
		response = json_object();
		json_object_set_new(response, "videoroom", json_string("destroyed"));
		json_object_set_new(response, "room", json_integer(room_id));
		goto plugin_response;
	} else if(!strcasecmp(request_text, "list")) {
		/* List all rooms (but private ones) and their details (except for the secret, of course...) */
		json_t *list = json_array();
		JANUS_LOG(LOG_VERB, "Getting the list of video rooms\n");
		janus_mutex_lock(&rooms_mutex);
		GHashTableIter iter;
		gpointer value;
		g_hash_table_iter_init(&iter, rooms);
		while(g_hash_table_iter_next(&iter, NULL, &value)) {
			janus_videoroom *room = value;
			if(!room)
				continue;
			janus_refcount_increase(&room->ref);
			if(room->is_private) {
				/* Skip private room */
				janus_refcount_decrease(&room->ref);
				JANUS_LOG(LOG_VERB, "Skipping private room '%s'\n", room->room_name);
				continue;
			}
			if(!g_atomic_int_get(&room->destroyed)) {
				json_t *rl = json_object();
				json_object_set_new(rl, "room", json_integer(room->room_id));
				json_object_set_new(rl, "description", json_string(room->room_name));
				json_object_set_new(rl, "max_publishers", json_integer(room->max_publishers));
				json_object_set_new(rl, "bitrate", json_integer(room->bitrate));
				json_object_set_new(rl, "fir_freq", json_integer(room->fir_freq));
				json_object_set_new(rl, "audiocodec", json_string(janus_videoroom_audiocodec_name(room->acodec)));
				json_object_set_new(rl, "videocodec", json_string(janus_videoroom_videocodec_name(room->vcodec)));
				json_object_set_new(rl, "record", json_string(room->record ? "true" : "false"));
				json_object_set_new(rl, "rec_dir", json_string(room->rec_dir));
				/* TODO: Should we list participants as well? or should there be a separate API call on a specific room for this? */
				json_object_set_new(rl, "num_participants", json_integer(g_hash_table_size(room->participants)));
				json_array_append_new(list, rl);
			}
			janus_refcount_decrease(&room->ref);
		}
		janus_mutex_unlock(&rooms_mutex);
		response = json_object();
		json_object_set_new(response, "videoroom", json_string("success"));
		json_object_set_new(response, "list", list);
		goto plugin_response;
	} else if(!strcasecmp(request_text, "rtp_forward")) {
		JANUS_VALIDATE_JSON_OBJECT(root, rtp_forward_parameters,
			error_code, error_cause, TRUE,
			JANUS_VIDEOROOM_ERROR_MISSING_ELEMENT, JANUS_VIDEOROOM_ERROR_INVALID_ELEMENT);
		if(error_code != 0)
			goto error;
		json_t *room = json_object_get(root, "room");
		json_t *pub_id = json_object_get(root, "publisher_id");
		int video_port = -1;
		int audio_port = -1;
		json_t *vid_port = json_object_get(root, "video_port");
		if(vid_port) {
			video_port = json_integer_value(vid_port);
		}
		json_t *au_port = json_object_get(root, "audio_port");
		if(au_port) {
			audio_port = json_integer_value(au_port);
		}
		json_t *json_host = json_object_get(root, "host");
		
		guint64 room_id = json_integer_value(room);
		guint64 publisher_id = json_integer_value(pub_id);
		const gchar* host = json_string_value(json_host);
		janus_mutex_lock(&rooms_mutex);
		janus_videoroom *videoroom = g_hash_table_lookup(rooms, GUINT_TO_POINTER(room_id));
		if(videoroom == NULL) {
			janus_mutex_unlock(&rooms_mutex);
			JANUS_LOG(LOG_ERR, "No such room (%"SCNu64")\n", room_id);
			error_code = JANUS_VIDEOROOM_ERROR_NO_SUCH_ROOM;
			g_snprintf(error_cause, 512, "No such room (%"SCNu64")", room_id);
			goto error;
		}
		janus_refcount_increase(&videoroom->ref);
		if(g_atomic_int_get(&videoroom->destroyed)) {
			janus_refcount_decrease(&videoroom->ref);
			janus_mutex_unlock(&rooms_mutex)
			JANUS_LOG(LOG_ERR, "No such room (%"SCNu64")\n", videoroom->room_id);
			error_code = JANUS_VIDEOROOM_ERROR_NO_SUCH_ROOM;
			g_snprintf(error_cause, 512, "Videoroom (%"SCNu64")", videoroom->room_id);
			goto error;
		}
<<<<<<< HEAD
		if(videoroom->room_secret) {
			/* A secret is required for this action */
			json_t *secret = json_object_get(root, "secret");
			if(!secret) {
				janus_refcount_decrease(&videoroom->ref);
				janus_mutex_unlock(&rooms_mutex);
				JANUS_LOG(LOG_ERR, "Missing element (secret)\n");
				error_code = JANUS_VIDEOROOM_ERROR_MISSING_ELEMENT;
				g_snprintf(error_cause, 512, "Missing element (secret)");
				goto error;
			}
			if(!json_is_string(secret)) {
				janus_refcount_decrease(&videoroom->ref);
				janus_mutex_unlock(&rooms_mutex);
				JANUS_LOG(LOG_ERR, "Invalid element (secret should be a string)\n");
				error_code = JANUS_VIDEOROOM_ERROR_INVALID_ELEMENT;
				g_snprintf(error_cause, 512, "Invalid element (secret should be a string)");
				goto error;
			}
			if(!janus_strcmp_const_time(videoroom->room_secret, json_string_value(secret))) {
				janus_refcount_decrease(&videoroom->ref);
				janus_mutex_unlock(&rooms_mutex);
				JANUS_LOG(LOG_ERR, "Unauthorized (wrong secret)\n");
				error_code = JANUS_VIDEOROOM_ERROR_UNAUTHORIZED;
				g_snprintf(error_cause, 512, "Unauthorized (wrong secret)");
				goto error;
			}
		}
		janus_mutex_lock(&videoroom->mutex);
		janus_videoroom_publisher* publisher = g_hash_table_lookup(videoroom->participants, GUINT_TO_POINTER(publisher_id));
		if(publisher == NULL || g_atomic_int_get(&publisher->destroyed)) {
			janus_refcount_decrease(&videoroom->ref);
			janus_mutex_unlock(&videoroom->mutex);
=======
		/* A secret may be required for this action */
		JANUS_CHECK_SECRET(videoroom->room_secret, root, "secret", error_code, error_cause,
			JANUS_VIDEOROOM_ERROR_MISSING_ELEMENT, JANUS_VIDEOROOM_ERROR_INVALID_ELEMENT, JANUS_VIDEOROOM_ERROR_UNAUTHORIZED);
		if(error_code != 0) {
			janus_mutex_unlock(&rooms_mutex);
			goto error;
		}
		janus_mutex_unlock(&rooms_mutex);
		janus_mutex_lock(&videoroom->participants_mutex);
		janus_videoroom_participant* publisher = g_hash_table_lookup(videoroom->participants, GUINT_TO_POINTER(publisher_id));
		if(publisher == NULL) {
			janus_mutex_unlock(&videoroom->participants_mutex);
>>>>>>> f9bc3076
			JANUS_LOG(LOG_ERR, "No such publisher (%"SCNu64")\n", publisher_id);
			error_code = JANUS_VIDEOROOM_ERROR_NO_SUCH_FEED;
			g_snprintf(error_cause, 512, "No such feed (%"SCNu64")", publisher_id);
			goto error;
		}
		janus_refcount_increase(&publisher->ref);	/* This is just to handle the request for now */
		if(publisher->udp_sock <= 0) {
			publisher->udp_sock = socket(AF_INET, SOCK_DGRAM, IPPROTO_UDP);
			if(publisher->udp_sock <= 0) {
				janus_refcount_decrease(&publisher->ref);
				janus_refcount_decrease(&videoroom->ref);
				janus_mutex_unlock(&videoroom->mutex);
				JANUS_LOG(LOG_ERR, "Could not open UDP socket for rtp stream for publisher (%"SCNu64")\n", publisher_id);
				error_code = JANUS_VIDEOROOM_ERROR_UNKNOWN_ERROR;
				g_snprintf(error_cause, 512, "Could not open UDP socket for rtp stream");
				goto error;
			}
		}
		guint32 audio_handle = 0;
		guint32 video_handle = 0;
		if(audio_port > 0) {
			audio_handle = janus_rtp_forwarder_add_helper(publisher, host, audio_port, 0);
		}
		if(video_port > 0) {
			video_handle = janus_rtp_forwarder_add_helper(publisher, host, video_port, 1);
		}
		janus_mutex_unlock(&videoroom->mutex);
		response = json_object();
		json_t* rtp_stream = json_object();
		if(audio_handle > 0) {
			janus_refcount_increase(&publisher->ref);
			json_object_set_new(rtp_stream, "audio_stream_id", json_integer(audio_handle));
			json_object_set_new(rtp_stream, "audio", json_integer(audio_port));
		}
		if(video_handle > 0) {
			janus_refcount_increase(&publisher->ref);
			/* Send a FIR to the new RTP forward publisher */
			char buf[20];
			memset(buf, 0, 20);
			janus_rtcp_fir((char *)&buf, 20, &publisher->fir_seq);
			JANUS_LOG(LOG_VERB, "New RTP forward publisher, sending FIR to %"SCNu64" (%s)\n", publisher->user_id, publisher->display ? publisher->display : "??");
			gateway->relay_rtcp(publisher->session->handle, 1, buf, 20);
			/* Send a PLI too, just in case... */
			memset(buf, 0, 12);
			janus_rtcp_pli((char *)&buf, 12);
			JANUS_LOG(LOG_VERB, "New RTP forward publisher, sending PLI to %"SCNu64" (%s)\n", publisher->user_id, publisher->display ? publisher->display : "??");
			gateway->relay_rtcp(publisher->session->handle, 1, buf, 12);
			/* Done */
			json_object_set_new(rtp_stream, "video_stream_id", json_integer(video_handle));
			json_object_set_new(rtp_stream, "video", json_integer(video_port));
		}
		janus_refcount_decrease(&publisher->ref);	/* These two unrefs are related to the message handling */
		janus_refcount_decrease(&videoroom->ref);
		json_object_set_new(rtp_stream, "host", json_string(host));
		json_object_set_new(response, "publisher_id", json_integer(publisher_id));
		json_object_set_new(response, "rtp_stream", rtp_stream);
		json_object_set_new(response, "room", json_integer(room_id));
		json_object_set_new(response, "videoroom", json_string("rtp_forward"));
		goto plugin_response;
	} else if(!strcasecmp(request_text, "stop_rtp_forward")) {
		JANUS_VALIDATE_JSON_OBJECT(root, stop_rtp_forward_parameters,
			error_code, error_cause, TRUE,
			JANUS_VIDEOROOM_ERROR_MISSING_ELEMENT, JANUS_VIDEOROOM_ERROR_INVALID_ELEMENT);
		if(error_code != 0)
			goto error;
		json_t *room = json_object_get(root, "room");
		json_t *pub_id = json_object_get(root, "publisher_id");
		json_t *id = json_object_get(root, "stream_id");

		guint64 room_id = json_integer_value(room);
		guint64 publisher_id = json_integer_value(pub_id);
		guint32 stream_id = json_integer_value(id);
		janus_mutex_lock(&rooms_mutex);
		janus_videoroom *videoroom = g_hash_table_lookup(rooms, GUINT_TO_POINTER(room_id));
		if(videoroom == NULL) {
			janus_mutex_unlock(&rooms_mutex);
			JANUS_LOG(LOG_ERR, "No such room (%"SCNu64")\n", room_id);
			error_code = JANUS_VIDEOROOM_ERROR_NO_SUCH_ROOM;
			g_snprintf(error_cause, 512, "No such room (%"SCNu64")", room_id);
			goto error;
		}
		janus_refcount_increase(&videoroom->ref);
		if(g_atomic_int_get(&videoroom->destroyed)) {
			janus_refcount_decrease(&videoroom->ref);
			janus_mutex_unlock(&rooms_mutex)
			JANUS_LOG(LOG_ERR, "No such room (%"SCNu64")\n", videoroom->room_id);
			error_code = JANUS_VIDEOROOM_ERROR_NO_SUCH_ROOM;
			g_snprintf(error_cause, 512, "Videoroom (%"SCNu64")", videoroom->room_id);
			goto error;
		}
<<<<<<< HEAD
		if(videoroom->room_secret) {
			/* A secret is required for this action */
			json_t *secret = json_object_get(root, "secret");
			if(!secret) {
				janus_refcount_decrease(&videoroom->ref);
				janus_mutex_unlock(&rooms_mutex);
				JANUS_LOG(LOG_ERR, "Missing element (secret)\n");
				error_code = JANUS_VIDEOROOM_ERROR_MISSING_ELEMENT;
				g_snprintf(error_cause, 512, "Missing element (secret)");
				goto error;
			}
			if(!json_is_string(secret)) {
				janus_refcount_decrease(&videoroom->ref);
				janus_mutex_unlock(&rooms_mutex);
				JANUS_LOG(LOG_ERR, "Invalid element (secret should be a string)\n");
				error_code = JANUS_VIDEOROOM_ERROR_INVALID_ELEMENT;
				g_snprintf(error_cause, 512, "Invalid element (secret should be a string)");
				goto error;
			}
			if(!janus_strcmp_const_time(videoroom->room_secret, json_string_value(secret))) {
				janus_refcount_decrease(&videoroom->ref);
				janus_mutex_unlock(&rooms_mutex);
				JANUS_LOG(LOG_ERR, "Unauthorized (wrong secret)\n");
				error_code = JANUS_VIDEOROOM_ERROR_UNAUTHORIZED;
				g_snprintf(error_cause, 512, "Unauthorized (wrong secret)");
				goto error;
			}
		}
		janus_mutex_lock(&videoroom->mutex);
		janus_videoroom_publisher *publisher = g_hash_table_lookup(videoroom->participants, GUINT_TO_POINTER(publisher_id));
		if(publisher == NULL || g_atomic_int_get(&publisher->destroyed)) {
			janus_refcount_decrease(&videoroom->ref);
			janus_mutex_unlock(&videoroom->mutex);
=======
		/* A secret may be required for this action */
		JANUS_CHECK_SECRET(videoroom->room_secret, root, "secret", error_code, error_cause,
			JANUS_VIDEOROOM_ERROR_MISSING_ELEMENT, JANUS_VIDEOROOM_ERROR_INVALID_ELEMENT, JANUS_VIDEOROOM_ERROR_UNAUTHORIZED);
		if(error_code != 0) {
			janus_mutex_unlock(&rooms_mutex);
			goto error;
		}
		janus_mutex_unlock(&rooms_mutex);

		janus_mutex_lock(&videoroom->participants_mutex);
		janus_videoroom_participant *publisher = g_hash_table_lookup(videoroom->participants, GUINT_TO_POINTER(publisher_id));
		if(publisher == NULL) {
			janus_mutex_unlock(&videoroom->participants_mutex);
>>>>>>> f9bc3076
			JANUS_LOG(LOG_ERR, "No such publisher (%"SCNu64")\n", publisher_id);
			error_code = JANUS_VIDEOROOM_ERROR_NO_SUCH_FEED;
			g_snprintf(error_cause, 512, "No such feed (%"SCNu64")", publisher_id);
			goto error;
		}
		janus_refcount_increase(&publisher->ref);	/* Just to handle the message now */
		janus_mutex_lock(&publisher->rtp_forwarders_mutex);
		if(g_hash_table_lookup(publisher->rtp_forwarders, GUINT_TO_POINTER(stream_id)) == NULL) {
			janus_mutex_unlock(&publisher->rtp_forwarders_mutex);
			janus_refcount_decrease(&videoroom->ref);
			janus_mutex_unlock(&videoroom->mutex);
			JANUS_LOG(LOG_ERR, "No such stream (%"SCNu32")\n", stream_id);
			error_code = JANUS_VIDEOROOM_ERROR_NO_SUCH_FEED;
			g_snprintf(error_cause, 512, "No such stream (%"SCNu32")", stream_id);
			goto error;
		}
		g_hash_table_remove(publisher->rtp_forwarders, GUINT_TO_POINTER(stream_id));
		janus_mutex_unlock(&publisher->rtp_forwarders_mutex);
		/* This unref is for the stopped forwarder */
		janus_refcount_decrease(&publisher->ref);
		/* These two unrefs are related to the message handling */
		janus_refcount_decrease(&publisher->ref);
		janus_refcount_decrease(&videoroom->ref);
		janus_mutex_unlock(&videoroom->mutex);
		response = json_object();
		json_object_set_new(response, "videoroom", json_string("stop_rtp_forward"));
		json_object_set_new(response, "room", json_integer(room_id));
		json_object_set_new(response, "publisher_id", json_integer(publisher_id));
		json_object_set_new(response, "stream_id", json_integer(stream_id));
		goto plugin_response;
	} else if(!strcasecmp(request_text, "exists")) {
		/* Check whether a given room exists or not, returns true/false */	
		JANUS_VALIDATE_JSON_OBJECT(root, room_parameters,
			error_code, error_cause, TRUE,
			JANUS_VIDEOROOM_ERROR_MISSING_ELEMENT, JANUS_VIDEOROOM_ERROR_INVALID_ELEMENT);
		if(error_code != 0)
			goto error;
		json_t *room = json_object_get(root, "room");
		guint64 room_id = json_integer_value(room);
		janus_mutex_lock(&rooms_mutex);
		gboolean room_exists = g_hash_table_contains(rooms, GUINT_TO_POINTER(room_id));
		janus_mutex_unlock(&rooms_mutex);
		response = json_object();
		json_object_set_new(response, "videoroom", json_string("success"));
		json_object_set_new(response, "room", json_integer(room_id));
		json_object_set_new(response, "exists", json_string(room_exists ? "true" : "false"));
		goto plugin_response;
	} else if(!strcasecmp(request_text, "listparticipants")) {
		/* List all participants in a room, specifying whether they're publishers or just attendees */	
		JANUS_VALIDATE_JSON_OBJECT(root, room_parameters,
			error_code, error_cause, TRUE,
			JANUS_VIDEOROOM_ERROR_MISSING_ELEMENT, JANUS_VIDEOROOM_ERROR_INVALID_ELEMENT);
		if(error_code != 0)
			goto error;
		json_t *room = json_object_get(root, "room");
		guint64 room_id = json_integer_value(room);
		janus_mutex_lock(&rooms_mutex);
		janus_videoroom *videoroom = g_hash_table_lookup(rooms, GUINT_TO_POINTER(room_id));
		janus_mutex_unlock(&rooms_mutex);
		if(videoroom == NULL) {
			JANUS_LOG(LOG_ERR, "No such room (%"SCNu64")\n", room_id);
			error_code = JANUS_VIDEOROOM_ERROR_NO_SUCH_ROOM;
			g_snprintf(error_cause, 512, "No such room (%"SCNu64")", room_id);
			goto error;
		}
		janus_refcount_increase(&videoroom->ref);
		if(g_atomic_int_get(&videoroom->destroyed)) {
			janus_refcount_decrease(&videoroom->ref);
			JANUS_LOG(LOG_ERR, "No such room (%"SCNu64")\n", room_id);
			error_code = JANUS_VIDEOROOM_ERROR_NO_SUCH_ROOM;
			g_snprintf(error_cause, 512, "No such room (%"SCNu64")", room_id);
			goto error;
		}
		/* Return a list of all participants (whether they're publishing or not) */
		json_t *list = json_array();
		GHashTableIter iter;
		gpointer value;
		janus_mutex_lock(&videoroom->mutex);
		g_hash_table_iter_init(&iter, videoroom->participants);
		while (!g_atomic_int_get(&videoroom->destroyed) && g_hash_table_iter_next(&iter, NULL, &value)) {
			janus_videoroom_publisher *p = value;
			json_t *pl = json_object();
			json_object_set_new(pl, "id", json_integer(p->user_id));
			if(p->display)
				json_object_set_new(pl, "display", json_string(p->display));
			json_object_set_new(pl, "publisher", json_string(p->sdp ? "true" : "false"));
			json_array_append_new(list, pl);
		}
		janus_mutex_unlock(&videoroom->mutex);
		janus_refcount_decrease(&videoroom->ref);
		response = json_object();
		json_object_set_new(response, "videoroom", json_string("participants"));
		json_object_set_new(response, "room", json_integer(room_id));
		json_object_set_new(response, "participants", list);
		goto plugin_response;
	} else if(!strcasecmp(request_text, "listforwarders")) {
		/* List all forwarders in a room */	
		JANUS_VALIDATE_JSON_OBJECT(root, room_parameters,
			error_code, error_cause, TRUE,
			JANUS_VIDEOROOM_ERROR_MISSING_ELEMENT, JANUS_VIDEOROOM_ERROR_INVALID_ELEMENT);
		if(error_code != 0)
			goto error;
		json_t *room = json_object_get(root, "room");
		guint64 room_id = json_integer_value(room);
		janus_mutex_lock(&rooms_mutex);
		janus_videoroom *videoroom = g_hash_table_lookup(rooms, GUINT_TO_POINTER(room_id));
		if(videoroom == NULL) {
			JANUS_LOG(LOG_ERR, "No such room (%"SCNu64")\n", room_id);
			error_code = JANUS_VIDEOROOM_ERROR_NO_SUCH_ROOM;
			g_snprintf(error_cause, 512, "No such room (%"SCNu64")", room_id);
			janus_mutex_unlock(&rooms_mutex);
			goto error;
		}
		if(videoroom->destroyed) {
			JANUS_LOG(LOG_ERR, "No such room (%"SCNu64")\n", room_id);
			error_code = JANUS_VIDEOROOM_ERROR_NO_SUCH_ROOM;
			g_snprintf(error_cause, 512, "No such room (%"SCNu64")", room_id);
			janus_mutex_unlock(&rooms_mutex);
			goto error;
		}
		/* A secret may be required for this action */
		JANUS_CHECK_SECRET(videoroom->room_secret, root, "secret", error_code, error_cause,
			JANUS_VIDEOROOM_ERROR_MISSING_ELEMENT, JANUS_VIDEOROOM_ERROR_INVALID_ELEMENT, JANUS_VIDEOROOM_ERROR_UNAUTHORIZED);
		if(error_code != 0) {
			janus_mutex_unlock(&rooms_mutex);
			goto error;
		}
		/* Return a list of all forwarders */
		json_t *list = json_array();
		GHashTableIter iter;
		gpointer value;
		janus_mutex_lock(&videoroom->participants_mutex);
		g_hash_table_iter_init(&iter, videoroom->participants);
		while (!videoroom->destroyed && g_hash_table_iter_next(&iter, NULL, &value)) {
			janus_videoroom_participant *p = value;
			if(g_hash_table_size(p->rtp_forwarders) == 0)
				continue;
			json_t *pl = json_object();
			json_object_set_new(pl, "publisher_id", json_integer(p->user_id));
			if(p->display)
				json_object_set_new(pl, "display", json_string(p->display));
			json_t *flist = json_array();
			GHashTableIter iter_f;
			gpointer key_f, value_f;			
			g_hash_table_iter_init(&iter_f, p->rtp_forwarders);
			janus_mutex_lock(&p->rtp_forwarders_mutex);
			while(g_hash_table_iter_next(&iter_f, &key_f, &value_f)) {				
				json_t *fl = json_object();
				guint32 rpk = GPOINTER_TO_UINT(key_f);
				rtp_forwarder *rpv = value_f;
				json_object_set_new(fl, "ip" , json_string(inet_ntoa(rpv->serv_addr.sin_addr)));
				if(rpv->is_video > 0) {
					json_object_set_new(fl, "video_stream_id" , json_integer(rpk));
					json_object_set_new(fl, "port" , json_integer(ntohs(rpv->serv_addr.sin_port)));
                		} else {
					json_object_set_new(fl, "audio_stream_id" , json_integer(rpk));
					json_object_set_new(fl, "port" , json_integer(ntohs(rpv->serv_addr.sin_port)));
				}
			json_array_append_new(flist, fl);
			}		
			janus_mutex_unlock(&p->rtp_forwarders_mutex);
			json_object_set_new(pl, "rtp_forwarder", flist);
			json_array_append_new(list, pl);
		}
		janus_mutex_unlock(&videoroom->participants_mutex);
		janus_mutex_unlock(&rooms_mutex);
		response = json_object();
		json_object_set_new(response, "room", json_integer(room_id));
		json_object_set_new(response, "rtp_forwarders", list);
		goto plugin_response;
	} else if(!strcasecmp(request_text, "join") || !strcasecmp(request_text, "joinandconfigure")
			|| !strcasecmp(request_text, "configure") || !strcasecmp(request_text, "publish") || !strcasecmp(request_text, "unpublish")
			|| !strcasecmp(request_text, "start") || !strcasecmp(request_text, "pause") || !strcasecmp(request_text, "switch")
			|| !strcasecmp(request_text, "stop") || !strcasecmp(request_text, "leave")) {
		/* These messages are handled asynchronously */

		janus_videoroom_message *msg = g_malloc0(sizeof(janus_videoroom_message));
		if(msg == NULL) {
			JANUS_LOG(LOG_FATAL, "Memory error!\n");
			error_code = JANUS_VIDEOROOM_ERROR_UNKNOWN_ERROR;
			g_snprintf(error_cause, 512, "Memory error");
			goto error;
		}

		g_free(message);
		msg->handle = handle;
		msg->transaction = transaction;
		msg->message = root;
		msg->sdp_type = sdp_type;
		msg->sdp = sdp;
		g_async_queue_push(messages, msg);

		return janus_plugin_result_new(JANUS_PLUGIN_OK_WAIT, NULL);
	} else {
		JANUS_LOG(LOG_VERB, "Unknown request '%s'\n", request_text);
		error_code = JANUS_VIDEOROOM_ERROR_INVALID_REQUEST;
		g_snprintf(error_cause, 512, "Unknown request '%s'", request_text);
		goto error;
	}

plugin_response:
		{
			if (!response) {
				error_code = JANUS_VIDEOROOM_ERROR_UNKNOWN_ERROR;
				g_snprintf(error_cause, 512, "Invalid response");
				goto error;
			}
			if(root != NULL)
				json_decref(root);
			g_free(transaction);
			g_free(message);
			g_free(sdp_type);
			g_free(sdp);

			char *response_text = json_dumps(response, JSON_INDENT(3) | JSON_PRESERVE_ORDER);
			json_decref(response);
			janus_plugin_result *result = janus_plugin_result_new(JANUS_PLUGIN_OK, response_text);
			g_free(response_text);
			janus_refcount_decrease(&session->ref);
			return result;
		}

error:
		{
			if(root != NULL)
				json_decref(root);
			g_free(transaction);
			g_free(message);
			g_free(sdp_type);
			g_free(sdp);

			/* Prepare JSON error event */
			json_t *event = json_object();
			json_object_set_new(event, "videoroom", json_string("event"));
			json_object_set_new(event, "error_code", json_integer(error_code));
			json_object_set_new(event, "error", json_string(error_cause));
			char *event_text = json_dumps(event, JSON_INDENT(3) | JSON_PRESERVE_ORDER);
			json_decref(event);
			janus_plugin_result *result = janus_plugin_result_new(JANUS_PLUGIN_OK, event_text);
			g_free(event_text);
			janus_refcount_decrease(&session->ref);
			return result;
		}

}

void janus_videoroom_setup_media(janus_plugin_session *handle) {
	JANUS_LOG(LOG_INFO, "[%s-%p] WebRTC media is now available\n", JANUS_VIDEOROOM_PACKAGE, handle);
	if(g_atomic_int_get(&stopping) || !g_atomic_int_get(&initialized))
		return;
	janus_videoroom_session *session = (janus_videoroom_session *)handle->plugin_handle;	
	if(!session) {
		JANUS_LOG(LOG_ERR, "No session associated with this handle...\n");
		return;
	}
	if(g_atomic_int_get(&session->destroyed))
		return;
	g_atomic_int_set(&session->hangingup, 0);

	/* Media relaying can start now */
	session->started = TRUE;
<<<<<<< HEAD
	/* If this is a subscriber, ask the publisher a FIR */
	if(session->participant) {
		if(session->participant_type == janus_videoroom_p_type_subscriber) {
			janus_videoroom_subscriber *s = (janus_videoroom_subscriber *)session->participant;
			if(s && s->feed) {
				janus_videoroom_publisher *p = s->feed;
=======

	if(session->participant) {
		/* If this is a publisher, notify all listeners about the fact they can
		 * now subscribe; if this is a listener, instead, ask the publisher a FIR */
		if(session->participant_type == janus_videoroom_p_type_publisher) {
			janus_videoroom_participant *participant = (janus_videoroom_participant *)session->participant;
			/* Notify all other participants that there's a new boy in town */
			json_t *list = json_array();
			json_t *pl = json_object();
			json_object_set_new(pl, "id", json_integer(participant->user_id));
			if(participant->display)
				json_object_set_new(pl, "display", json_string(participant->display));
			json_array_append_new(list, pl);
			json_t *pub = json_object();
			json_object_set_new(pub, "videoroom", json_string("event"));
			json_object_set_new(pub, "room", json_integer(participant->room->room_id));
			json_object_set_new(pub, "publishers", list);
			char *pub_text = json_dumps(pub, JSON_INDENT(3) | JSON_PRESERVE_ORDER);
			json_decref(pub);
			GHashTableIter iter;
			gpointer value;
			janus_videoroom *videoroom = participant->room;
			janus_mutex_lock(&videoroom->participants_mutex);
			g_hash_table_iter_init(&iter, videoroom->participants);
			while (!videoroom->destroyed && g_hash_table_iter_next(&iter, NULL, &value)) {
				janus_videoroom_participant *p = value;
				if(p == participant) {
					continue;	/* Skip the new publisher itself */
				}
				JANUS_LOG(LOG_VERB, "Notifying participant %"SCNu64" (%s)\n", p->user_id, p->display ? p->display : "??");
				int ret = gateway->push_event(p->session->handle, &janus_videoroom_plugin, NULL, pub_text, NULL, NULL);
				JANUS_LOG(LOG_VERB, "  >> %d (%s)\n", ret, janus_get_api_error(ret));
			}
			g_free(pub_text);
			janus_mutex_unlock(&videoroom->participants_mutex);
		} else if(session->participant_type == janus_videoroom_p_type_subscriber) {
			janus_videoroom_listener *l = (janus_videoroom_listener *)session->participant;
			if(l && l->feed) {
				janus_videoroom_participant *p = l->feed;
>>>>>>> f9bc3076
				if(p && p->session) {
					/* Send a FIR */
					char buf[20];
					memset(buf, 0, 20);
					janus_rtcp_fir((char *)&buf, 20, &p->fir_seq);
					JANUS_LOG(LOG_VERB, "New subscriber available, sending FIR to %"SCNu64" (%s)\n", p->user_id, p->display ? p->display : "??");
					gateway->relay_rtcp(p->session->handle, 1, buf, 20);
					/* Send a PLI too, just in case... */
					memset(buf, 0, 12);
					janus_rtcp_pli((char *)&buf, 12);
					JANUS_LOG(LOG_VERB, "New subscriber available, sending PLI to %"SCNu64" (%s)\n", p->user_id, p->display ? p->display : "??");
					gateway->relay_rtcp(p->session->handle, 1, buf, 12);
				}
			}
		}
	}
}

void janus_videoroom_incoming_rtp(janus_plugin_session *handle, int video, char *buf, int len) {
	if(handle == NULL || g_atomic_int_get(&handle->stopped) || g_atomic_int_get(&stopping) || !g_atomic_int_get(&initialized) || !gateway)
		return;
	janus_videoroom_session *session = (janus_videoroom_session *)handle->plugin_handle;
	if(!session || g_atomic_int_get(&session->destroyed) || session->participant_type != janus_videoroom_p_type_publisher)
		return;
	janus_videoroom_publisher *participant = (janus_videoroom_publisher *)session->participant;
	if(participant == NULL || g_atomic_int_get(&participant->destroyed))
		return;
	if((!video && participant->audio_active) || (video && participant->video_active)) {
		/* Update payload type and SSRC */
		rtp_header *rtp = (rtp_header *)buf;
		rtp->type = video ? participant->video_pt : participant->audio_pt;
		rtp->ssrc = htonl(video ? participant->video_ssrc : participant->audio_ssrc);
		/* Forward RTP to the appropriate port for the rtp_forwarders associated wih this publisher, if there are any */
		GHashTableIter iter;
		gpointer value;
		g_hash_table_iter_init(&iter, participant->rtp_forwarders);
		janus_mutex_lock(&participant->rtp_forwarders_mutex);
		while(participant->udp_sock > 0 && g_hash_table_iter_next(&iter, NULL, &value)) {
			rtp_forwarder* rtp_forward = (rtp_forwarder*)value;
			if(video && rtp_forward->is_video) {
				sendto(participant->udp_sock, buf, len, 0, (struct sockaddr*)&rtp_forward->serv_addr, sizeof(rtp_forward->serv_addr));
			}
			else if(!video && !rtp_forward->is_video) {
				sendto(participant->udp_sock, buf, len, 0, (struct sockaddr*)&rtp_forward->serv_addr, sizeof(rtp_forward->serv_addr));
			}
		}
		janus_mutex_unlock(&participant->rtp_forwarders_mutex);
		/* Save the frame if we're recording */
		janus_recorder_save_frame(video ? participant->vrc : participant->arc, buf, len);
		/* Done, relay it */
		janus_videoroom_rtp_relay_packet packet;
		packet.data = rtp;
		packet.length = len;
		packet.is_video = video;
		/* Backup the actual timestamp and sequence number set by the publisher, in case switching is involved */
		packet.timestamp = ntohl(packet.data->timestamp);
		packet.seq_number = ntohs(packet.data->seq_number);
		/* Go */
		g_slist_foreach(participant->subscribers, janus_videoroom_relay_rtp_packet, &packet);
		
		/* Check if we need to send any REMB, FIR or PLI back to this publisher */
		if(video && participant->video_active) {
			/* Did we send a REMB already, or is it time to send one? */
			gboolean send_remb = FALSE;
			if(participant->remb_latest == 0 && participant->remb_startup > 0) {
				/* Still in the starting phase, send the ramp-up REMB feedback */
				send_remb = TRUE;
			} else if(participant->remb_latest > 0 && janus_get_monotonic_time()-participant->remb_latest >= 5*G_USEC_PER_SEC) {
				/* 5 seconds have passed since the last REMB, send a new one */
				send_remb = TRUE;
			}		
			if(send_remb) {
				/* We send a few incremental REMB messages at startup */
				uint64_t bitrate = (participant->bitrate ? participant->bitrate : 256*1024);
				if(participant->remb_startup > 0) {
					bitrate = bitrate/participant->remb_startup;
					participant->remb_startup--;
				}
				JANUS_LOG(LOG_VERB, "Sending REMB\n");
				char rtcpbuf[24];
				janus_rtcp_remb((char *)(&rtcpbuf), 24, bitrate);
				gateway->relay_rtcp(handle, video, rtcpbuf, 24);
				if(participant->remb_startup == 0)
					participant->remb_latest = janus_get_monotonic_time();
			}
			/* Generate FIR/PLI too, if needed */
			if(video && participant->video_active && (participant->room->fir_freq > 0)) {
				/* FIXME Very ugly hack to generate RTCP every tot seconds/frames */
				gint64 now = janus_get_monotonic_time();
				if((now-participant->fir_latest) >= (participant->room->fir_freq*G_USEC_PER_SEC)) {
					/* FIXME We send a FIR every tot seconds */
					participant->fir_latest = now;
					char rtcpbuf[24];
					memset(rtcpbuf, 0, 24);
					janus_rtcp_fir((char *)&rtcpbuf, 20, &participant->fir_seq);
					JANUS_LOG(LOG_VERB, "Sending FIR to %"SCNu64" (%s)\n", participant->user_id, participant->display ? participant->display : "??");
					gateway->relay_rtcp(handle, video, rtcpbuf, 20);
					/* Send a PLI too, just in case... */
					memset(rtcpbuf, 0, 12);
					janus_rtcp_pli((char *)&rtcpbuf, 12);
					JANUS_LOG(LOG_VERB, "Sending PLI to %"SCNu64" (%s)\n", participant->user_id, participant->display ? participant->display : "??");
					gateway->relay_rtcp(handle, video, rtcpbuf, 12);
				}
			}
		}
	}
}

void janus_videoroom_incoming_rtcp(janus_plugin_session *handle, int video, char *buf, int len) {
	if(g_atomic_int_get(&stopping) || !g_atomic_int_get(&initialized))
		return;
	janus_videoroom_session *session = (janus_videoroom_session *)handle->plugin_handle;	
	if(!session) {
		JANUS_LOG(LOG_ERR, "No session associated with this handle...\n");
		return;
	}
	if(g_atomic_int_get(&session->destroyed))
		return;
	if(session->participant_type == janus_videoroom_p_type_subscriber) {
		/* A subscriber sent some RTCP, check what it is and if we need to forward it to the publisher */
		janus_videoroom_subscriber *s = (janus_videoroom_subscriber *)session->participant;
		if(s == NULL || g_atomic_int_get(&s->destroyed))
			return;
		if(!s->video)
			return;	/* The only feedback we handle is video related anyway... */
		if(janus_rtcp_has_fir(buf, len)) {
			/* We got a FIR, forward it to the publisher */
			if(s && s->feed) {
				janus_videoroom_publisher *p = s->feed;
				if(p && p->session) {
					char rtcpbuf[20];
					memset(rtcpbuf, 0, 20);
					janus_rtcp_fir((char *)&rtcpbuf, 20, &p->fir_seq);
					JANUS_LOG(LOG_VERB, "Got a FIR from a subscriber, forwarding it to %"SCNu64" (%s)\n", p->user_id, p->display ? p->display : "??");
					gateway->relay_rtcp(p->session->handle, 1, rtcpbuf, 20);
				}
			}
		}
		if(janus_rtcp_has_pli(buf, len)) {
			/* We got a PLI, forward it to the publisher */
			if(s && s->feed) {
				janus_videoroom_publisher *p = s->feed;
				if(p && p->session) {
					char rtcpbuf[12];
					memset(rtcpbuf, 0, 12);
					janus_rtcp_pli((char *)&rtcpbuf, 12);
					JANUS_LOG(LOG_VERB, "Got a PLI from a subscriber, forwarding it to %"SCNu64" (%s)\n", p->user_id, p->display ? p->display : "??");
					gateway->relay_rtcp(p->session->handle, 1, rtcpbuf, 12);
				}
			}
		}
		uint64_t bitrate = janus_rtcp_get_remb(buf, len);
		if(bitrate > 0) {
			/* FIXME We got a REMB from this subscriber, should we do something about it? */
		}
	}
}

void janus_videoroom_incoming_data(janus_plugin_session *handle, char *buf, int len) {
	if(handle == NULL || g_atomic_int_get(&handle->stopped) || g_atomic_int_get(&stopping) || !g_atomic_int_get(&initialized) || !gateway)
		return;
	if(buf == NULL || len <= 0)
		return;
	janus_videoroom_session *session = (janus_videoroom_session *)handle->plugin_handle;
	if(!session || g_atomic_int_get(&session->destroyed) || session->participant_type != janus_videoroom_p_type_publisher)
		return;
	janus_videoroom_publisher *participant = (janus_videoroom_publisher *)session->participant;
	if(participant == NULL || g_atomic_int_get(&participant->destroyed))
		return;
	/* Get a string out of the data */
	char *text = g_malloc0(len+1);
	memcpy(text, buf, len);
	*(text+len) = '\0';
	JANUS_LOG(LOG_VERB, "Got a DataChannel message (%zu bytes) to forward: %s\n", strlen(text), text);
	g_slist_foreach(participant->subscribers, janus_videoroom_relay_data_packet, text);
	g_free(text);
}

void janus_videoroom_slow_link(janus_plugin_session *handle, int uplink, int video) {
	/* The core is informing us that our peer got too many NACKs, are we pushing media too hard? */
	if(handle == NULL || g_atomic_int_get(&handle->stopped) || g_atomic_int_get(&stopping) || !g_atomic_int_get(&initialized) || !gateway)
		return;
	janus_videoroom_session *session = (janus_videoroom_session *)handle->plugin_handle;
	if(!session || g_atomic_int_get(&session->destroyed) || !session->participant)
		return;
	/* Check if it's an uplink (publisher) or downlink (viewer) issue */
	if(session->participant_type == janus_videoroom_p_type_publisher) {
		if(!uplink) {
			janus_videoroom_publisher *publisher = (janus_videoroom_publisher *)session->participant;
			if(publisher == NULL || g_atomic_int_get(&publisher->destroyed))
				return;
			/* Send an event on the handle to notify the application: it's
			 * up to the application to then choose a policy and enforce it */
			json_t *event = json_object();
			json_object_set_new(event, "videoroom", json_string("slow_link"));
			/* Also add info on what the current bitrate cap is */
			uint64_t bitrate = (publisher->bitrate ? publisher->bitrate : 256*1024);
			json_object_set_new(event, "current-bitrate", json_integer(bitrate));
			char *event_text = json_dumps(event, JSON_INDENT(3) | JSON_PRESERVE_ORDER);
			json_decref(event);
			event = NULL;
			gateway->push_event(session->handle, &janus_videoroom_plugin, NULL, event_text, NULL, NULL);
			g_free(event_text);
			event_text = NULL;
		} else {
			JANUS_LOG(LOG_WARN, "Got a slow uplink on a VideoRoom publisher? Weird, because it doesn't receive media...\n");
		}
	} else if(session->participant_type == janus_videoroom_p_type_subscriber) {
		if(uplink) {
			janus_videoroom_subscriber *viewer = (janus_videoroom_subscriber *)session->participant;
			if(viewer == NULL || g_atomic_int_get(&viewer->destroyed))
				return;
			/* Send an event on the handle to notify the application: it's
			 * up to the application to then choose a policy and enforce it */
			json_t *event = json_object();
			json_object_set_new(event, "videoroom", json_string("slow_link"));
			char *event_text = json_dumps(event, JSON_INDENT(3) | JSON_PRESERVE_ORDER);
			json_decref(event);
			event = NULL;
			gateway->push_event(session->handle, &janus_videoroom_plugin, NULL, event_text, NULL, NULL);
			g_free(event_text);
			event_text = NULL;
		} else {
			JANUS_LOG(LOG_WARN, "Got a slow downlink on a VideoRoom viewer? Weird, because it doesn't send media...\n");
		}
	}
}

void janus_videoroom_hangup_media(janus_plugin_session *handle) {
	JANUS_LOG(LOG_INFO, "[%s-%p] No WebRTC media anymore\n", JANUS_VIDEOROOM_PACKAGE, handle);
	if(g_atomic_int_get(&stopping) || !g_atomic_int_get(&initialized))
		return;
	janus_videoroom_session *session = (janus_videoroom_session *)handle->plugin_handle;	
	if(!session) {
		JANUS_LOG(LOG_ERR, "No session associated with this handle...\n");
		return;
	}
	session->started = FALSE;
	if(g_atomic_int_get(&session->destroyed))
		return;
	if(g_atomic_int_add(&session->hangingup, 1))
		return;
	/* Send an event to the browser and tell the PeerConnection is over */
	if(session->participant_type == janus_videoroom_p_type_publisher) {
		/* This publisher just 'unpublished' */
<<<<<<< HEAD
		janus_videoroom_publisher *participant = (janus_videoroom_publisher *)session->participant;
		if(participant == NULL || g_atomic_int_get(&participant->destroyed))
			return;
		janus_mutex_lock(&participant->subscribers_mutex);
		g_free(participant->sdp);
=======
		janus_videoroom_participant *participant = (janus_videoroom_participant *)session->participant;
		janus_mutex_lock(&participant->listeners_mutex);
		if(participant->sdp)
			g_free(participant->sdp);
>>>>>>> f9bc3076
		participant->sdp = NULL;
		participant->firefox = FALSE;
		participant->audio_active = FALSE;
		participant->video_active = FALSE;
		participant->remb_startup = 4;
		participant->remb_latest = 0;
		participant->fir_latest = 0;
		participant->fir_seq = 0;
		/* Get rid of the recorders, if available */
<<<<<<< HEAD
		g_free(participant->recording_base);
=======
		janus_mutex_lock(&participant->rec_mutex);
>>>>>>> f9bc3076
		if(participant->arc) {
			janus_recorder_close(participant->arc);
			JANUS_LOG(LOG_INFO, "Closed audio recording %s\n", participant->arc->filename ? participant->arc->filename : "??");
			janus_recorder_free(participant->arc);
		}
		participant->arc = NULL;
		if(participant->vrc) {
			janus_recorder_close(participant->vrc);
			JANUS_LOG(LOG_INFO, "Closed video recording %s\n", participant->vrc->filename ? participant->vrc->filename : "??");
			janus_recorder_free(participant->vrc);
		}
		participant->vrc = NULL;
<<<<<<< HEAD
		while(participant->subscribers) {
			janus_videoroom_subscriber *s = (janus_videoroom_subscriber *)participant->subscribers->data;
			if(s) {
				participant->subscribers = g_slist_remove(participant->subscribers, s);
				s->feed = NULL;
				janus_refcount_decrease(&s->ref);
				janus_refcount_decrease(&participant->ref);
				janus_refcount_decrease(&participant->session->ref);
			}
		}
		janus_mutex_unlock(&participant->subscribers_mutex);
		janus_mutex_lock(&participant->room->mutex);
=======
		janus_mutex_unlock(&participant->rec_mutex);
		while(participant->listeners) {
			janus_videoroom_listener *l = (janus_videoroom_listener *)participant->listeners->data;
			if(l) {
				participant->listeners = g_slist_remove(participant->listeners, l);
				l->feed = NULL;
			}
		}
		janus_mutex_unlock(&participant->listeners_mutex);
>>>>>>> f9bc3076
		json_t *event = json_object();
		json_object_set_new(event, "videoroom", json_string("event"));
		json_object_set_new(event, "room", json_integer(participant->room->room_id));
		json_object_set_new(event, "unpublished", json_integer(participant->user_id));
		char *unpub_text = json_dumps(event, JSON_INDENT(3) | JSON_PRESERVE_ORDER);
		json_decref(event);
		GHashTableIter iter;
		gpointer value;
		g_hash_table_iter_init(&iter, participant->room->participants);
		while (!g_atomic_int_get(&participant->room->destroyed) && g_hash_table_iter_next(&iter, NULL, &value)) {
			janus_videoroom_publisher *p = value;
			if(p && p->session && p != participant) {
				JANUS_LOG(LOG_VERB, "Notifying participant %"SCNu64" (%s)\n", p->user_id, p->display ? p->display : "??");
				int ret = gateway->push_event(p->session->handle, &janus_videoroom_plugin, NULL, unpub_text, NULL, NULL);
				JANUS_LOG(LOG_VERB, "  >> %d (%s)\n", ret, janus_get_api_error(ret));
			}
		}
		g_hash_table_remove(participant->room->participants, GUINT_TO_POINTER(participant->user_id));
		janus_mutex_unlock(&participant->room->mutex);
		g_free(unpub_text);
	} else if(session->participant_type == janus_videoroom_p_type_subscriber) {
		/* Get rid of subscriber */
		janus_videoroom_subscriber *subscriber = (janus_videoroom_subscriber *)session->participant;
		if(subscriber) {
			subscriber->paused = TRUE;
			janus_videoroom_publisher *publisher = subscriber->feed;
			if(publisher != NULL) {
				janus_mutex_lock(&publisher->subscribers_mutex);
				publisher->subscribers = g_slist_remove(publisher->subscribers, subscriber);
				subscriber->feed = NULL;
				janus_refcount_decrease(&subscriber->ref);
				janus_refcount_decrease(&publisher->ref);
				janus_refcount_decrease(&publisher->session->ref);
				janus_mutex_unlock(&publisher->subscribers_mutex);
			}
		}
		/* TODO Should we close the handle as well? */
	}
}

/* Thread to handle incoming messages */
static void *janus_videoroom_handler(void *data) {
	JANUS_LOG(LOG_VERB, "Joining VideoRoom handler thread\n");
	janus_videoroom_message *msg = NULL;
	int error_code = 0;
	char error_cause[512];
	json_t *root = NULL;
	while(g_atomic_int_get(&initialized) && !g_atomic_int_get(&stopping)) {
		msg = g_async_queue_pop(messages);
		if(msg == NULL)
			continue;
		if(msg == &exit_message)
			break;
		if(msg->handle == NULL) {
			janus_videoroom_message_free(msg);
			continue;
		}
		janus_videoroom_session *session = NULL;
		janus_mutex_lock(&sessions_mutex);
		if(g_hash_table_lookup(sessions, msg->handle) != NULL ) {
			session = (janus_videoroom_session *)msg->handle->plugin_handle;
		}
		janus_mutex_unlock(&sessions_mutex);
		if(!session) {
			JANUS_LOG(LOG_ERR, "No session associated with this handle...\n");
			janus_videoroom_message_free(msg);
			continue;
		}
		if(g_atomic_int_get(&session->destroyed)) {
			janus_videoroom_message_free(msg);
			continue;
		}
		/* Handle request */
		error_code = 0;
		root = NULL;
		if(msg->message == NULL) {
			JANUS_LOG(LOG_ERR, "No message??\n");
			error_code = JANUS_VIDEOROOM_ERROR_NO_MESSAGE;
			g_snprintf(error_cause, 512, "%s", "No message??");
			goto error;
		}
		root = msg->message;
		/* Get the request first */
		JANUS_VALIDATE_JSON_OBJECT(root, request_parameters,
			error_code, error_cause, TRUE,
			JANUS_VIDEOROOM_ERROR_MISSING_ELEMENT, JANUS_VIDEOROOM_ERROR_INVALID_ELEMENT);
		if(error_code != 0)
			goto error;
		json_t *request = json_object_get(root, "request");
		const char *request_text = json_string_value(request);
		json_t *event = NULL;
		/* 'create' and 'destroy' are handled synchronously: what kind of participant is this session referring to? */
		if(session->participant_type == janus_videoroom_p_type_none) {
			JANUS_LOG(LOG_VERB, "Configuring new participant\n");
			/* Not configured yet, we need to do this now */
			if(strcasecmp(request_text, "join") && strcasecmp(request_text, "joinandconfigure")) {
				JANUS_LOG(LOG_ERR, "Invalid request on unconfigured participant\n");
				error_code = JANUS_VIDEOROOM_ERROR_JOIN_FIRST;
				g_snprintf(error_cause, 512, "Invalid request on unconfigured participant");
				goto error;
			}
			JANUS_VALIDATE_JSON_OBJECT(root, join_parameters,
				error_code, error_cause, TRUE,
				JANUS_VIDEOROOM_ERROR_MISSING_ELEMENT, JANUS_VIDEOROOM_ERROR_INVALID_ELEMENT);
			if(error_code != 0)
				goto error;
			json_t *room = json_object_get(root, "room");
			guint64 room_id = json_integer_value(room);
			janus_mutex_lock(&rooms_mutex);
			janus_videoroom *videoroom = g_hash_table_lookup(rooms, GUINT_TO_POINTER(room_id));
			if(videoroom == NULL) {
				janus_mutex_unlock(&rooms_mutex);
				JANUS_LOG(LOG_ERR, "No such room (%"SCNu64")\n", room_id);
				error_code = JANUS_VIDEOROOM_ERROR_NO_SUCH_ROOM;
				g_snprintf(error_cause, 512, "No such room (%"SCNu64")", room_id);
				goto error;
			}
			if(g_atomic_int_get(&videoroom->destroyed)) {
				janus_mutex_unlock(&rooms_mutex);
				JANUS_LOG(LOG_ERR, "No such room (%"SCNu64")\n", room_id);
				error_code = JANUS_VIDEOROOM_ERROR_NO_SUCH_ROOM;
				g_snprintf(error_cause, 512, "No such room (%"SCNu64")", room_id);
				goto error;
			}
<<<<<<< HEAD
			janus_refcount_increase(&videoroom->ref);
			if(videoroom->room_pin) {
				/* A pin is required to join this room */
				json_t *pin = json_object_get(root, "pin");
				if(!pin) {
					janus_refcount_decrease(&videoroom->ref);
					janus_mutex_unlock(&rooms_mutex);
					JANUS_LOG(LOG_ERR, "Missing element (pin)\n");
					error_code = JANUS_VIDEOROOM_ERROR_MISSING_ELEMENT;
					g_snprintf(error_cause, 512, "Missing element (pin)");
					goto error;
				}
				if(!json_is_string(pin)) {
					janus_refcount_decrease(&videoroom->ref);
					janus_mutex_unlock(&rooms_mutex);
					JANUS_LOG(LOG_ERR, "Invalid element (pin should be a string)\n");
					error_code = JANUS_VIDEOROOM_ERROR_INVALID_ELEMENT;
					g_snprintf(error_cause, 512, "Invalid element (pin should be a string)");
					goto error;
				}
				if(!janus_strcmp_const_time(videoroom->room_pin, json_string_value(pin))) {
					janus_refcount_decrease(&videoroom->ref);
					janus_mutex_unlock(&rooms_mutex);
					JANUS_LOG(LOG_ERR, "Unauthorized (wrong pin)\n");
					error_code = JANUS_VIDEOROOM_ERROR_UNAUTHORIZED;
					g_snprintf(error_cause, 512, "Unauthorized (wrong pin)");
					goto error;
				}
=======
			/* A pin may be required for this action */
			JANUS_CHECK_SECRET(videoroom->room_pin, root, "pin", error_code, error_cause,
				JANUS_VIDEOROOM_ERROR_MISSING_ELEMENT, JANUS_VIDEOROOM_ERROR_INVALID_ELEMENT, JANUS_VIDEOROOM_ERROR_UNAUTHORIZED);
			if(error_code != 0) {
				janus_mutex_unlock(&rooms_mutex);
				goto error;
>>>>>>> f9bc3076
			}
			janus_mutex_unlock(&rooms_mutex);

			json_t *ptype = json_object_get(root, "ptype");
<<<<<<< HEAD
			if(!ptype) {
				janus_refcount_decrease(&videoroom->ref);
				JANUS_LOG(LOG_ERR, "Missing element (ptype)\n");
				error_code = JANUS_VIDEOROOM_ERROR_MISSING_ELEMENT;
				g_snprintf(error_cause, 512, "Missing element (ptype)");
				goto error;
			}
			if(!json_is_string(ptype)) {
				janus_refcount_decrease(&videoroom->ref);
				JANUS_LOG(LOG_ERR, "Invalid element (ptype should be a string)\n");
				error_code = JANUS_VIDEOROOM_ERROR_INVALID_ELEMENT;
				g_snprintf(error_cause, 512, "Invalid element (ptype should be a string)");
				goto error;
			}
			const char *ptype_text = json_string_value(ptype);
			if(!strcasecmp(ptype_text, "publisher")) {
				JANUS_LOG(LOG_VERB, "Configuring new publisher\n");
				json_t *display = json_object_get(root, "display");
				if(display && !json_is_string(display)) {
					janus_refcount_decrease(&videoroom->ref);
					JANUS_LOG(LOG_ERR, "Invalid element (display should be a string)\n");
					error_code = JANUS_VIDEOROOM_ERROR_INVALID_ELEMENT;
					g_snprintf(error_cause, 512, "Invalid element (display should be a string)");
=======
			const char *ptype_text = json_string_value(ptype);
			if(!strcasecmp(ptype_text, "publisher")) {
				JANUS_LOG(LOG_VERB, "Configuring new publisher\n");
				JANUS_VALIDATE_JSON_OBJECT(root, publisher_parameters,
					error_code, error_cause, TRUE,
					JANUS_VIDEOROOM_ERROR_MISSING_ELEMENT, JANUS_VIDEOROOM_ERROR_INVALID_ELEMENT);
				if(error_code != 0)
>>>>>>> f9bc3076
					goto error;
				json_t *display = json_object_get(root, "display");
				const char *display_text = display ? json_string_value(display) : NULL;
				guint64 user_id = 0;
				json_t *id = json_object_get(root, "id");
				if(id) {
<<<<<<< HEAD
					if(!json_is_integer(id) || json_integer_value(id) < 0) {
						janus_refcount_decrease(&videoroom->ref);
						JANUS_LOG(LOG_ERR, "Invalid element (id should be a positive integer)\n");
						error_code = JANUS_VIDEOROOM_ERROR_INVALID_ELEMENT;
						g_snprintf(error_cause, 512, "Invalid element (id should be a positive integer)");
						goto error;
					}
=======
>>>>>>> f9bc3076
					user_id = json_integer_value(id);
					janus_mutex_lock(&videoroom->mutex);
					if(g_hash_table_lookup(videoroom->participants, GUINT_TO_POINTER(user_id)) != NULL) {
						janus_refcount_decrease(&videoroom->ref);
						janus_mutex_unlock(&videoroom->mutex);
						/* User ID already taken */
						JANUS_LOG(LOG_ERR, "User ID %"SCNu64" already exists\n", user_id);
						error_code = JANUS_VIDEOROOM_ERROR_ID_EXISTS;
						g_snprintf(error_cause, 512, "User ID %"SCNu64" already exists", user_id);
						goto error;
					}
					janus_mutex_unlock(&videoroom->mutex);
				}
				if(user_id == 0) {
					/* Generate a random ID */
					janus_mutex_lock(&videoroom->mutex);
					while(user_id == 0) {
						user_id = g_random_int();
						if(g_hash_table_lookup(videoroom->participants, GUINT_TO_POINTER(user_id)) != NULL) {
							/* User ID already taken, try another one */
							user_id = 0;
						}
					}
					janus_mutex_unlock(&videoroom->mutex);
				}
				JANUS_LOG(LOG_VERB, "  -- Publisher ID: %"SCNu64"\n", user_id);
				json_t *audio = NULL, *video = NULL, *bitrate = NULL, *record = NULL, *recfile = NULL;
				if(!strcasecmp(request_text, "joinandconfigure")) {
					/* Also configure (or publish a new feed) audio/video/bitrate for this new publisher */
					/* join_parameters were validated earlier. */
					audio = json_object_get(root, "audio");
<<<<<<< HEAD
					if(audio && !json_is_boolean(audio)) {
						janus_refcount_decrease(&videoroom->ref);
						JANUS_LOG(LOG_ERR, "Invalid element (audio should be a boolean)\n");
						error_code = JANUS_VIDEOROOM_ERROR_INVALID_ELEMENT;
						g_snprintf(error_cause, 512, "Invalid value (audio should be a boolean)");
						goto error;
					}
					video = json_object_get(root, "video");
					if(video && !json_is_boolean(video)) {
						janus_refcount_decrease(&videoroom->ref);
						JANUS_LOG(LOG_ERR, "Invalid element (video should be a boolean)\n");
						error_code = JANUS_VIDEOROOM_ERROR_INVALID_ELEMENT;
						g_snprintf(error_cause, 512, "Invalid value (video should be a boolean)");
						goto error;
					}
					bitrate = json_object_get(root, "bitrate");
					if(bitrate && (!json_is_integer(bitrate) || json_integer_value(bitrate) < 0)) {
						janus_refcount_decrease(&videoroom->ref);
						JANUS_LOG(LOG_ERR, "Invalid element (bitrate should be a positive integer)\n");
						error_code = JANUS_VIDEOROOM_ERROR_INVALID_ELEMENT;
						g_snprintf(error_cause, 512, "Invalid value (bitrate should be a positive integer)");
						goto error;
					}
					record = json_object_get(root, "record");
					if(record && !json_is_boolean(record)) {
						janus_refcount_decrease(&videoroom->ref);
						JANUS_LOG(LOG_ERR, "Invalid element (record should be a boolean)\n");
						error_code = JANUS_VIDEOROOM_ERROR_INVALID_ELEMENT;
						g_snprintf(error_cause, 512, "Invalid value (record should be a boolean)");
						goto error;
					}
					recfile = json_object_get(root, "filename");
					if(recfile && !json_is_string(recfile)) {
						janus_refcount_decrease(&videoroom->ref);
						JANUS_LOG(LOG_ERR, "Invalid element (filename should be a string)\n");
						error_code = JANUS_VIDEOROOM_ERROR_INVALID_ELEMENT;
						g_snprintf(error_cause, 512, "Invalid value (filename should be a string)");
						goto error;
					}
=======
					video = json_object_get(root, "video");
					bitrate = json_object_get(root, "bitrate");
					record = json_object_get(root, "record");
					recfile = json_object_get(root, "filename");
>>>>>>> f9bc3076
				}
				janus_videoroom_publisher *publisher = g_malloc0(sizeof(janus_videoroom_publisher));
				if(publisher == NULL) {
					janus_refcount_decrease(&videoroom->ref);
					JANUS_LOG(LOG_FATAL, "Memory error!\n");
					error_code = JANUS_VIDEOROOM_ERROR_UNKNOWN_ERROR;
					g_snprintf(error_cause, 512, "Memory error");
					goto error;
				}
				publisher->session = session;
				publisher->room = videoroom;
				publisher->user_id = user_id;
				publisher->display = display_text ? g_strdup(display_text) : NULL;
				publisher->sdp = NULL;		/* We'll deal with this later */
				publisher->audio = FALSE;	/* We'll deal with this later */
				publisher->video = FALSE;	/* We'll deal with this later */
				publisher->data = FALSE;	/* We'll deal with this later */
				publisher->audio_active = FALSE;
				publisher->video_active = FALSE;
				publisher->recording_active = FALSE;
				publisher->recording_base = NULL;
				publisher->arc = NULL;
				publisher->vrc = NULL;
				janus_mutex_init(&publisher->rec_mutex);
				publisher->firefox = FALSE;
				publisher->bitrate = videoroom->bitrate;
				publisher->subscribers = NULL;
				janus_mutex_init(&publisher->subscribers_mutex);
				publisher->audio_pt = OPUS_PT;
				switch(videoroom->acodec) {
					case JANUS_VIDEOROOM_OPUS:
						publisher->audio_pt = OPUS_PT;
						break;
					case JANUS_VIDEOROOM_ISAC_32K:
						publisher->audio_pt = ISAC32_PT;
						break;
					case JANUS_VIDEOROOM_ISAC_16K:
						publisher->audio_pt = ISAC16_PT;
						break;
					case JANUS_VIDEOROOM_PCMU:
						publisher->audio_pt = PCMU_PT;
						break;
					case JANUS_VIDEOROOM_PCMA:
						publisher->audio_pt = PCMA_PT;
						break;
					default:
						/* Shouldn't happen */
						publisher->audio_pt = OPUS_PT;
						break;
				}
				switch(videoroom->vcodec) {
					case JANUS_VIDEOROOM_VP8:
						publisher->video_pt = VP8_PT;
						break;
					case JANUS_VIDEOROOM_VP9:
						publisher->video_pt = VP9_PT;
						break;
					case JANUS_VIDEOROOM_H264:
						publisher->video_pt = H264_PT;
						break;
					default:
						/* Shouldn't happen */
						publisher->video_pt = VP8_PT;
						break;
				}
				publisher->audio_ssrc = g_random_int();
				publisher->video_ssrc = g_random_int();
				publisher->remb_startup = 4;
				publisher->remb_latest = 0;
				publisher->fir_latest = 0;
				publisher->fir_seq = 0;
				janus_mutex_init(&publisher->rtp_forwarders_mutex);
				publisher->rtp_forwarders = g_hash_table_new_full(NULL, NULL, NULL, (GDestroyNotify)janus_rtp_forwarder_free_helper);
				publisher->udp_sock = -1;
				g_atomic_int_set(&publisher->destroyed, 0);
				janus_refcount_init(&publisher->ref, janus_videoroom_publisher_free);
				/* In case we also wanted to configure */
				if(audio) {
					publisher->audio_active = json_is_true(audio);
					JANUS_LOG(LOG_VERB, "Setting audio property: %s (room %"SCNu64", user %"SCNu64")\n", publisher->audio_active ? "true" : "false", publisher->room->room_id, publisher->user_id);
				}
				if(video) {
					publisher->video_active = json_is_true(video);
					JANUS_LOG(LOG_VERB, "Setting video property: %s (room %"SCNu64", user %"SCNu64")\n", publisher->video_active ? "true" : "false", publisher->room->room_id, publisher->user_id);
				}
				if(bitrate) {
					publisher->bitrate = json_integer_value(bitrate);
					JANUS_LOG(LOG_VERB, "Setting video bitrate: %"SCNu64" (room %"SCNu64", user %"SCNu64")\n", publisher->bitrate, publisher->room->room_id, publisher->user_id);
				}
				if(record) {
					publisher->recording_active = json_is_true(record);
					JANUS_LOG(LOG_VERB, "Setting record property: %s (room %"SCNu64", user %"SCNu64")\n", publisher->recording_active ? "true" : "false", publisher->room->room_id, publisher->user_id);
				}
				if(recfile) {
					publisher->recording_base = g_strdup(json_string_value(recfile));
					JANUS_LOG(LOG_VERB, "Setting recording basename: %s (room %"SCNu64", user %"SCNu64")\n", publisher->recording_base, publisher->room->room_id, publisher->user_id);
				}
				/* Done */
				session->participant_type = janus_videoroom_p_type_publisher;
				session->participant = publisher;
				/* Return a list of all available publishers (those with an SDP available, that is) */
				json_t *list = json_array();
				GHashTableIter iter;
				gpointer value;
				janus_mutex_lock(&videoroom->mutex);
				g_hash_table_insert(videoroom->participants, GUINT_TO_POINTER(user_id), publisher);
				g_hash_table_iter_init(&iter, videoroom->participants);
<<<<<<< HEAD
				while (!g_atomic_int_get(&videoroom->destroyed) && g_hash_table_iter_next(&iter, NULL, &value)) {
					janus_videoroom_publisher *p = value;
					if(p == publisher || !p->sdp) {
=======
				while (!videoroom->destroyed && g_hash_table_iter_next(&iter, NULL, &value)) {
					janus_videoroom_participant *p = value;
					if(p == publisher || !p->sdp || !p->session->started) {
>>>>>>> f9bc3076
						continue;
					}
					json_t *pl = json_object();
					json_object_set_new(pl, "id", json_integer(p->user_id));
					if(p->display)
						json_object_set_new(pl, "display", json_string(p->display));
					json_array_append_new(list, pl);
				}
				janus_mutex_unlock(&videoroom->mutex);
				event = json_object();
				json_object_set_new(event, "videoroom", json_string("joined"));
				json_object_set_new(event, "room", json_integer(videoroom->room_id));
				json_object_set_new(event, "description", json_string(videoroom->room_name));
				json_object_set_new(event, "id", json_integer(user_id));
				json_object_set_new(event, "publishers", list);
<<<<<<< HEAD
			} else if(!strcasecmp(ptype_text, "subscriber") || !strcasecmp(ptype_text, "listener")) {
				JANUS_LOG(LOG_VERB, "Configuring new subscriber\n");
				/* This is a new subscriber */
				json_t *feed = json_object_get(root, "feed");
				if(!feed) {
					janus_refcount_decrease(&videoroom->ref);
					JANUS_LOG(LOG_ERR, "Missing element (feed)\n");
					error_code = JANUS_VIDEOROOM_ERROR_MISSING_ELEMENT;
					g_snprintf(error_cause, 512, "Missing element (feed)");
					goto error;
				}
				if(!json_is_integer(feed) || json_integer_value(feed) < 0) {
					janus_refcount_decrease(&videoroom->ref);
					JANUS_LOG(LOG_ERR, "Invalid element (feed should be a positive integer)\n");
					error_code = JANUS_VIDEOROOM_ERROR_INVALID_ELEMENT;
					g_snprintf(error_cause, 512, "Invalid element (feed should be a positive integer)");
=======
			} else if(!strcasecmp(ptype_text, "listener")) {
				JANUS_LOG(LOG_VERB, "Configuring new listener\n");
				/* This is a new listener */
				JANUS_VALIDATE_JSON_OBJECT(root, listener_parameters,
					error_code, error_cause, TRUE,
					JANUS_VIDEOROOM_ERROR_MISSING_ELEMENT, JANUS_VIDEOROOM_ERROR_INVALID_ELEMENT);
				if(error_code != 0)
>>>>>>> f9bc3076
					goto error;
				json_t *feed = json_object_get(root, "feed");
				guint64 feed_id = json_integer_value(feed);
				json_t *audio = json_object_get(root, "audio");
<<<<<<< HEAD
				if(audio && !json_is_boolean(audio)) {
					janus_refcount_decrease(&videoroom->ref);
					JANUS_LOG(LOG_ERR, "Invalid element (audio should be a boolean)\n");
					error_code = JANUS_VIDEOROOM_ERROR_INVALID_ELEMENT;
					g_snprintf(error_cause, 512, "Invalid value (audio should be a boolean)");
					goto error;
				}
				json_t *video = json_object_get(root, "video");
				if(video && !json_is_boolean(video)) {
					janus_refcount_decrease(&videoroom->ref);
					JANUS_LOG(LOG_ERR, "Invalid element (video should be a boolean)\n");
					error_code = JANUS_VIDEOROOM_ERROR_INVALID_ELEMENT;
					g_snprintf(error_cause, 512, "Invalid value (video should be a boolean)");
					goto error;
				}
				json_t *data = json_object_get(root, "data");
				if(data && !json_is_boolean(data)) {
					janus_refcount_decrease(&videoroom->ref);
					JANUS_LOG(LOG_ERR, "Invalid element (data should be a boolean)\n");
					error_code = JANUS_VIDEOROOM_ERROR_INVALID_ELEMENT;
					g_snprintf(error_cause, 512, "Invalid value (data should be a boolean)");
					goto error;
				}
				janus_mutex_lock(&videoroom->mutex);
				janus_videoroom_publisher *publisher = g_hash_table_lookup(videoroom->participants, GUINT_TO_POINTER(feed_id));
				janus_mutex_unlock(&videoroom->mutex);
				if(publisher == NULL || g_atomic_int_get(&publisher->destroyed) || publisher->sdp == NULL) {
					janus_refcount_decrease(&videoroom->ref);
=======
				json_t *video = json_object_get(root, "video");
				json_t *data = json_object_get(root, "data");
				janus_mutex_lock(&videoroom->participants_mutex);
				janus_videoroom_participant *publisher = g_hash_table_lookup(videoroom->participants, GUINT_TO_POINTER(feed_id));
				janus_mutex_unlock(&videoroom->participants_mutex);
				if(publisher == NULL || publisher->sdp == NULL) {
>>>>>>> f9bc3076
					JANUS_LOG(LOG_ERR, "No such feed (%"SCNu64")\n", feed_id);
					error_code = JANUS_VIDEOROOM_ERROR_NO_SUCH_FEED;
					g_snprintf(error_cause, 512, "No such feed (%"SCNu64")", feed_id);
					goto error;
				} else {
					janus_refcount_increase(&publisher->ref);
					janus_refcount_increase(&publisher->session->ref);
					janus_videoroom_subscriber *subscriber = g_malloc0(sizeof(janus_videoroom_subscriber));
					if(subscriber == NULL) {
						janus_refcount_decrease(&publisher->ref);
						janus_refcount_decrease(&publisher->session->ref);
						janus_refcount_decrease(&videoroom->ref);
						JANUS_LOG(LOG_FATAL, "Memory error!\n");
						error_code = JANUS_VIDEOROOM_ERROR_UNKNOWN_ERROR;
						g_snprintf(error_cause, 512, "Memory error");
						goto error;
					}
					subscriber->session = session;
					subscriber->room = videoroom;
					subscriber->feed = publisher;
					/* Initialize the subscriber context */
					subscriber->context.a_last_ssrc = 0;
					subscriber->context.a_last_ssrc = 0;
					subscriber->context.a_last_ts = 0;
					subscriber->context.a_base_ts = 0;
					subscriber->context.a_base_ts_prev = 0;
					subscriber->context.v_last_ssrc = 0;
					subscriber->context.v_last_ts = 0;
					subscriber->context.v_base_ts = 0;
					subscriber->context.v_base_ts_prev = 0;
					subscriber->context.a_last_seq = 0;
					subscriber->context.a_base_seq = 0;
					subscriber->context.a_base_seq_prev = 0;
					subscriber->context.v_last_seq = 0;
					subscriber->context.v_base_seq = 0;
					subscriber->context.v_base_seq_prev = 0;
					subscriber->audio = audio ? json_is_true(audio) : TRUE;	/* True by default */
					if(!publisher->audio)
						subscriber->audio = FALSE;	/* ... unless the publisher isn't sending any audio */
					subscriber->video = video ? json_is_true(video) : TRUE;	/* True by default */
					if(!publisher->video)
						subscriber->video = FALSE;	/* ... unless the publisher isn't sending any video */
					subscriber->data = data ? json_is_true(data) : TRUE;	/* True by default */
					if(!publisher->data)
						subscriber->data = FALSE;	/* ... unless the publisher isn't sending any data */
					subscriber->paused = TRUE;	/* We need an explicit start from the subscriber */
					g_atomic_int_set(&subscriber->destroyed, 0);
					janus_refcount_init(&subscriber->ref, janus_videoroom_subscriber_free);
					janus_refcount_increase(&subscriber->ref);	/* The publisher references the new subscriber too */
					session->participant = subscriber;
					janus_mutex_lock(&publisher->subscribers_mutex);
					publisher->subscribers = g_slist_append(publisher->subscribers, subscriber);
					janus_mutex_unlock(&publisher->subscribers_mutex);
					event = json_object();
					json_object_set_new(event, "videoroom", json_string("attached"));
					json_object_set_new(event, "room", json_integer(videoroom->room_id));
					json_object_set_new(event, "id", json_integer(feed_id));
					if(publisher->display)
						json_object_set_new(event, "display", json_string(publisher->display));
					session->participant_type = janus_videoroom_p_type_subscriber;
					JANUS_LOG(LOG_VERB, "Preparing JSON event as a reply\n");
					char *event_text = json_dumps(event, JSON_INDENT(3) | JSON_PRESERVE_ORDER);
					json_decref(event);
					/* Negotiate by sending the selected publisher SDP back */
					if(publisher->sdp != NULL) {
						/* How long will the gateway take to push the event? */
						g_atomic_int_set(&session->hangingup, 0);
						gint64 start = janus_get_monotonic_time();
						int res = gateway->push_event(msg->handle, &janus_videoroom_plugin, msg->transaction, event_text, "offer", publisher->sdp);
						JANUS_LOG(LOG_VERB, "  >> Pushing event: %d (took %"SCNu64" us)\n", res, janus_get_monotonic_time()-start);
						JANUS_LOG(LOG_VERB, "  >> %d\n", res);
						g_free(event_text);
						root = NULL;
						janus_videoroom_message_free(msg);
						continue;
					}
					g_free(event_text);
				}
<<<<<<< HEAD
=======
			} else if(!strcasecmp(ptype_text, "muxed-listener")) {
				/* This is a new Multiplexed listener */
				JANUS_LOG(LOG_INFO, "Configuring new Multiplexed listener\n");
				/* Any feed we want to attach to already? */
				GList *list = NULL;
				JANUS_VALIDATE_JSON_OBJECT(root, feeds_parameters,
					error_code, error_cause, TRUE,
					JANUS_VIDEOROOM_ERROR_MISSING_ELEMENT, JANUS_VIDEOROOM_ERROR_INVALID_ELEMENT);
				if(error_code != 0)
					goto error;
				json_t *feeds = json_object_get(root, "feeds");
				if(feeds && json_array_size(feeds) > 0) {
					unsigned int i = 0;
					int problem = 0;
					for(i=0; i<json_array_size(feeds); i++) {
						if(videoroom->destroyed) {
							problem = 1;
							JANUS_LOG(LOG_ERR, "Room destroyed");
							error_code = JANUS_VIDEOROOM_ERROR_NO_SUCH_ROOM;
							g_snprintf(error_cause, 512, "Room destroyed");
							break;
						}
						json_t *feed = json_array_get(feeds, i);
						if(!feed || !json_is_integer(feed)) {
							problem = 1;
							JANUS_LOG(LOG_ERR, "Invalid element (feeds in the array must be integers)\n");
							error_code = JANUS_VIDEOROOM_ERROR_INVALID_ELEMENT;
							g_snprintf(error_cause, 512, "Invalid element (feeds in the array must be integers)");
							break;
						}
						uint64_t feed_id = json_integer_value(feed);
						janus_mutex_lock(&videoroom->participants_mutex);
						janus_videoroom_participant *publisher = g_hash_table_lookup(videoroom->participants, GUINT_TO_POINTER(feed_id));
						janus_mutex_unlock(&videoroom->participants_mutex);
						if(publisher == NULL) { //~ || publisher->sdp == NULL) {
							/* FIXME For muxed listeners, we accept subscriptions to existing participants who haven't published yet */
							problem = 1;
							JANUS_LOG(LOG_ERR, "No such feed (%"SCNu64")\n", feed_id);
							error_code = JANUS_VIDEOROOM_ERROR_NO_SUCH_FEED;
							g_snprintf(error_cause, 512, "No such feed (%"SCNu64")", feed_id);
							break;
						}
						list = g_list_prepend(list, GUINT_TO_POINTER(feed_id));
						JANUS_LOG(LOG_INFO, "  -- Subscribing to feed %"SCNu64"\n", feed_id);
					}
					if(problem) {
						goto error;
					}
				}
				/* Allocate listener */
				janus_videoroom_listener_muxed *listener = g_malloc0(sizeof(janus_videoroom_listener_muxed));
				if(listener == NULL) {
					JANUS_LOG(LOG_FATAL, "Memory error!\n");
					error_code = JANUS_VIDEOROOM_ERROR_UNKNOWN_ERROR;
					g_snprintf(error_cause, 512, "Memory error");
					goto error;
				}
				listener->session = session;
				listener->room = videoroom;
				session->participant_type = janus_videoroom_p_type_subscriber_muxed;
				session->participant = listener;
				/* Ack that we created the listener */
				event = json_object();
				json_object_set_new(event, "videoroom", json_string("muxed-created"));
				json_object_set_new(event, "room", json_integer(videoroom->room_id));
				JANUS_LOG(LOG_VERB, "Preparing JSON event as a reply\n");
				char *event_text = json_dumps(event, JSON_INDENT(3) | JSON_PRESERVE_ORDER);
				json_decref(event);
				/* How long will the gateway take to push the event? */
				gint64 start = janus_get_monotonic_time();
				int res = gateway->push_event(msg->handle, &janus_videoroom_plugin, msg->transaction, event_text, NULL, NULL);
				JANUS_LOG(LOG_VERB, "  >> Pushing event: %d (took %"SCNu64" us)\n", res, janus_get_monotonic_time()-start);
				JANUS_LOG(LOG_VERB, "  >> %d\n", res);
				g_free(event_text);
				root = NULL;
				/* Attach to feeds if needed */
				if(list != NULL) {
					JANUS_LOG(LOG_INFO, "Subscribing to %d feeds\n", g_list_length(list));
					list = g_list_reverse(list);
					if(videoroom->destroyed || janus_videoroom_muxed_subscribe(listener, list, msg->transaction) < 0) {
						JANUS_LOG(LOG_ERR, "Error subscribing!\n");
						error_code = JANUS_VIDEOROOM_ERROR_UNKNOWN_ERROR;	/* FIXME */
						g_snprintf(error_cause, 512, "Error subscribing!");
						goto error;
					}
				}
				janus_videoroom_message_free(msg);
				continue;
>>>>>>> f9bc3076
			} else {
				janus_refcount_decrease(&videoroom->ref);
				JANUS_LOG(LOG_ERR, "Invalid element (ptype)\n");
				error_code = JANUS_VIDEOROOM_ERROR_INVALID_ELEMENT;
				g_snprintf(error_cause, 512, "Invalid element (ptype)");
				goto error;
			}
		} else if(session->participant_type == janus_videoroom_p_type_publisher) {
			/* Handle this publisher */
			janus_videoroom_publisher *participant = (janus_videoroom_publisher *)session->participant;
			if(participant == NULL) {
				JANUS_LOG(LOG_ERR, "Invalid participant instance\n");
				error_code = JANUS_VIDEOROOM_ERROR_UNKNOWN_ERROR;
				g_snprintf(error_cause, 512, "Invalid participant instance");
				goto error;
			}
			if(!strcasecmp(request_text, "join") || !strcasecmp(request_text, "joinandconfigure")) {
				JANUS_LOG(LOG_ERR, "Already in as a publisher on this handle\n");
				error_code = JANUS_VIDEOROOM_ERROR_ALREADY_JOINED;
				g_snprintf(error_cause, 512, "Already in as a publisher on this handle");
				goto error;
			} else if(!strcasecmp(request_text, "configure") || !strcasecmp(request_text, "publish")) {
				if(!strcasecmp(request_text, "publish") && participant->sdp) {
					JANUS_LOG(LOG_ERR, "Can't publish, already published\n");
					error_code = JANUS_VIDEOROOM_ERROR_ALREADY_PUBLISHED;
					g_snprintf(error_cause, 512, "Can't publish, already published");
					goto error;
				}
				/* Configure (or publish a new feed) audio/video/bitrate for this publisher */
				JANUS_VALIDATE_JSON_OBJECT(root, publish_parameters,
					error_code, error_cause, TRUE,
					JANUS_VIDEOROOM_ERROR_MISSING_ELEMENT, JANUS_VIDEOROOM_ERROR_INVALID_ELEMENT);
				if(error_code != 0)
					goto error;
				json_t *audio = json_object_get(root, "audio");
				json_t *video = json_object_get(root, "video");
				json_t *bitrate = json_object_get(root, "bitrate");
				json_t *record = json_object_get(root, "record");
				json_t *recfile = json_object_get(root, "filename");
				if(audio) {
					participant->audio_active = json_is_true(audio);
					JANUS_LOG(LOG_VERB, "Setting audio property: %s (room %"SCNu64", user %"SCNu64")\n", participant->audio_active ? "true" : "false", participant->room->room_id, participant->user_id);
				}
				if(video) {
					participant->video_active = json_is_true(video);
					JANUS_LOG(LOG_VERB, "Setting video property: %s (room %"SCNu64", user %"SCNu64")\n", participant->video_active ? "true" : "false", participant->room->room_id, participant->user_id);
				}
				if(bitrate) {
					participant->bitrate = json_integer_value(bitrate);
					JANUS_LOG(LOG_VERB, "Setting video bitrate: %"SCNu64" (room %"SCNu64", user %"SCNu64")\n", participant->bitrate, participant->room->room_id, participant->user_id);
					/* Send a new REMB */
					participant->remb_latest = janus_get_monotonic_time();
					char rtcpbuf[24];
					janus_rtcp_remb((char *)(&rtcpbuf), 24, participant->bitrate ? participant->bitrate : 256*1024);
					gateway->relay_rtcp(msg->handle, 1, rtcpbuf, 24);
				}
				janus_mutex_lock(&participant->rec_mutex);
				gboolean prev_recording_active = participant->recording_active;
				if(record) {
					participant->recording_active = json_is_true(record);
					JANUS_LOG(LOG_VERB, "Setting record property: %s (room %"SCNu64", user %"SCNu64")\n", participant->recording_active ? "true" : "false", participant->room->room_id, participant->user_id);
				}
				if(recfile) {
					participant->recording_base = g_strdup(json_string_value(recfile));
					JANUS_LOG(LOG_VERB, "Setting recording basename: %s (room %"SCNu64", user %"SCNu64")\n", participant->recording_base, participant->room->room_id, participant->user_id);
				}
				/* Do we need to do something with the recordings right now? */
				if(participant->recording_active != prev_recording_active) {
					/* Something changed */
					if(!participant->recording_active) {
						/* Not recording (anymore?) */
						if(participant->arc) {
							janus_recorder_close(participant->arc);
							JANUS_LOG(LOG_INFO, "Closed audio recording %s\n", participant->arc->filename ? participant->arc->filename : "??");
							janus_recorder_free(participant->arc);
						}
						participant->arc = NULL;
						if(participant->vrc) {
							janus_recorder_close(participant->vrc);
							JANUS_LOG(LOG_INFO, "Closed video recording %s\n", participant->vrc->filename ? participant->vrc->filename : "??");
							janus_recorder_free(participant->vrc);
						}
						participant->vrc = NULL;
					} else if(participant->recording_active && participant->sdp) {
						/* We've started recording, send a PLI/FIR and go on */
						char filename[255];
						gint64 now = janus_get_real_time();
						if(strstr(participant->sdp, "m=audio")) {
							memset(filename, 0, 255);
							if(participant->recording_base) {
								/* Use the filename and path we have been provided */
								g_snprintf(filename, 255, "%s-audio", participant->recording_base);
								participant->arc = janus_recorder_create(participant->room->rec_dir,
									janus_videoroom_audiocodec_name(participant->room->acodec), filename);
								if(participant->arc == NULL) {
									JANUS_LOG(LOG_ERR, "Couldn't open an audio recording file for this publisher!\n");
								}
							} else {
								/* Build a filename */
								g_snprintf(filename, 255, "videoroom-%"SCNu64"-user-%"SCNu64"-%"SCNi64"-audio",
									participant->room->room_id, participant->user_id, now);
								participant->arc = janus_recorder_create(participant->room->rec_dir,
									janus_videoroom_audiocodec_name(participant->room->acodec), filename);
								if(participant->arc == NULL) {
									JANUS_LOG(LOG_ERR, "Couldn't open an audio recording file for this publisher!\n");
								}
							}
						}
						if(strstr(participant->sdp, "m=video")) {
							memset(filename, 0, 255);
							if(participant->recording_base) {
								/* Use the filename and path we have been provided */
								g_snprintf(filename, 255, "%s-video", participant->recording_base);
								participant->vrc = janus_recorder_create(participant->room->rec_dir,
									janus_videoroom_videocodec_name(participant->room->vcodec), filename);
								if(participant->vrc == NULL) {
									JANUS_LOG(LOG_ERR, "Couldn't open an video recording file for this publisher!\n");
								}
							} else {
								/* Build a filename */
								g_snprintf(filename, 255, "videoroom-%"SCNu64"-user-%"SCNu64"-%"SCNi64"-video",
									participant->room->room_id, participant->user_id, now);
								participant->vrc = janus_recorder_create(participant->room->rec_dir,
									janus_videoroom_videocodec_name(participant->room->vcodec), filename);
								if(participant->vrc == NULL) {
									JANUS_LOG(LOG_ERR, "Couldn't open an video recording file for this publisher!\n");
								}
							}
							/* Send a FIR */
							char buf[20];
							memset(buf, 0, 20);
							janus_rtcp_fir((char *)&buf, 20, &participant->fir_seq);
							JANUS_LOG(LOG_VERB, "Recording video, sending FIR to %"SCNu64" (%s)\n",
								participant->user_id, participant->display ? participant->display : "??");
							gateway->relay_rtcp(participant->session->handle, 1, buf, 20);
							/* Send a PLI too, just in case... */
							memset(buf, 0, 12);
							janus_rtcp_pli((char *)&buf, 12);
							JANUS_LOG(LOG_VERB, "Recording video, sending PLI to %"SCNu64" (%s)\n",
								participant->user_id, participant->display ? participant->display : "??");
							gateway->relay_rtcp(participant->session->handle, 1, buf, 12);
						}
					}
				}
				janus_mutex_unlock(&participant->rec_mutex);
				/* Done */
				event = json_object();
				json_object_set_new(event, "videoroom", json_string("event"));
				json_object_set_new(event, "room", json_integer(participant->room->room_id));
				json_object_set_new(event, "configured", json_string("ok"));
			} else if(!strcasecmp(request_text, "unpublish")) {
				/* This participant wants to unpublish */
				if(!participant->sdp) {
					JANUS_LOG(LOG_ERR, "Can't unpublish, not published\n");
					error_code = JANUS_VIDEOROOM_ERROR_NOT_PUBLISHED;
					g_snprintf(error_cause, 512, "Can't unpublish, not published");
					goto error;
				}
				/* Tell the core to tear down the PeerConnection, hangup_media will do the rest */
				janus_videoroom_hangup_media(session->handle);
				gateway->close_pc(session->handle);
				/* Done */
				event = json_object();
				json_object_set_new(event, "videoroom", json_string("event"));
				json_object_set_new(event, "room", json_integer(participant->room->room_id));
				json_object_set_new(event, "unpublished", json_string("ok"));
			} else if(!strcasecmp(request_text, "leave")) {
				/* This publisher is leaving, tell everybody */
				event = json_object();
				json_object_set_new(event, "videoroom", json_string("event"));
				json_object_set_new(event, "room", json_integer(participant->room->room_id));
				json_object_set_new(event, "leaving", json_integer(participant->user_id));
				char *leaving_text = json_dumps(event, JSON_INDENT(3) | JSON_PRESERVE_ORDER);
				GHashTableIter iter;
				gpointer value;
				if(participant->room) {
					if(!g_atomic_int_get(&participant->room->destroyed)) {
						janus_mutex_lock(&participant->room->mutex);
						g_hash_table_iter_init(&iter, participant->room->participants);
						while (!g_atomic_int_get(&participant->room->destroyed) && g_hash_table_iter_next(&iter, NULL, &value)) {
							janus_videoroom_publisher *p = value;
							if(p == participant) {
								continue;	/* Skip the new publisher itself */
							}
							JANUS_LOG(LOG_VERB, "Notifying participant %"SCNu64" (%s)\n", p->user_id, p->display ? p->display : "??");
							int ret = gateway->push_event(p->session->handle, &janus_videoroom_plugin, NULL, leaving_text, NULL, NULL);
							JANUS_LOG(LOG_VERB, "  >> %d (%s)\n", ret, janus_get_api_error(ret));
						}
						janus_mutex_unlock(&participant->room->mutex);
					}
				}
				g_free(leaving_text);
				/* Done */
				participant->audio_active = FALSE;
				participant->video_active = FALSE;
				session->started = FALSE;
				//~ session->destroy = TRUE;
			} else {
				JANUS_LOG(LOG_ERR, "Unknown request '%s'\n", request_text);
				error_code = JANUS_VIDEOROOM_ERROR_INVALID_REQUEST;
				g_snprintf(error_cause, 512, "Unknown request '%s'", request_text);
				goto error;
			}
		} else if(session->participant_type == janus_videoroom_p_type_subscriber) {
			/* Handle this subscriber */
			janus_videoroom_subscriber *subscriber = (janus_videoroom_subscriber *)session->participant;
			if(subscriber == NULL) {
				JANUS_LOG(LOG_ERR, "Invalid subscriber instance\n");
				error_code = JANUS_VIDEOROOM_ERROR_UNKNOWN_ERROR;
				g_snprintf(error_cause, 512, "Invalid subscriber instance");
				goto error;
			}
			if(!strcasecmp(request_text, "join")) {
				JANUS_LOG(LOG_ERR, "Already in as a subscriber on this handle\n");
				error_code = JANUS_VIDEOROOM_ERROR_ALREADY_JOINED;
				g_snprintf(error_cause, 512, "Already in as a subscriber on this handle");
				goto error;
			} else if(!strcasecmp(request_text, "start")) {
				/* Start/restart receiving the publisher streams */
				janus_videoroom_publisher *publisher = subscriber->feed;
				subscriber->paused = FALSE;
				event = json_object();
				json_object_set_new(event, "videoroom", json_string("event"));
				json_object_set_new(event, "room", json_integer(subscriber->room->room_id));
				json_object_set_new(event, "started", json_string("ok"));
				if(publisher) {
					/* Send a FIR */
					char buf[20];
					memset(buf, 0, 20);
					janus_rtcp_fir((char *)&buf, 20, &publisher->fir_seq);
					JANUS_LOG(LOG_VERB, "Resuming publisher, sending FIR to %"SCNu64" (%s)\n", publisher->user_id, publisher->display ? publisher->display : "??");
					gateway->relay_rtcp(publisher->session->handle, 1, buf, 20);
					/* Send a PLI too, just in case... */
					memset(buf, 0, 12);
					janus_rtcp_pli((char *)&buf, 12);
					JANUS_LOG(LOG_VERB, "Resuming publisher, sending PLI to %"SCNu64" (%s)\n", publisher->user_id, publisher->display ? publisher->display : "??");
					gateway->relay_rtcp(publisher->session->handle, 1, buf, 12);
				}
			} else if(!strcasecmp(request_text, "configure")) {
				JANUS_VALIDATE_JSON_OBJECT(root, configure_parameters,
					error_code, error_cause, TRUE,
					JANUS_VIDEOROOM_ERROR_MISSING_ELEMENT, JANUS_VIDEOROOM_ERROR_INVALID_ELEMENT);
				if(error_code != 0)
					goto error;
				json_t *audio = json_object_get(root, "audio");
				json_t *video = json_object_get(root, "video");
				json_t *data = json_object_get(root, "data");
				/* Update the audio/video/data flags, if set */
				janus_videoroom_publisher *publisher = subscriber->feed;
				if(publisher) {
					if(audio && publisher->audio)
						subscriber->audio = json_is_true(audio);
					if(video && publisher->video)
						subscriber->video = json_is_true(video);
					if(data && publisher->data)
						subscriber->data = json_is_true(data);
				}
				event = json_object();
				json_object_set_new(event, "videoroom", json_string("event"));
				json_object_set_new(event, "room", json_integer(subscriber->room->room_id));
				json_object_set_new(event, "configured", json_string("ok"));
			} else if(!strcasecmp(request_text, "pause")) {
				/* Stop receiving the publisher streams for a while */
				subscriber->paused = TRUE;
				event = json_object();
				json_object_set_new(event, "videoroom", json_string("event"));
				json_object_set_new(event, "room", json_integer(subscriber->room->room_id));
				json_object_set_new(event, "paused", json_string("ok"));
			} else if(!strcasecmp(request_text, "switch")) {
<<<<<<< HEAD
				/* This subscriber wants to switch to a different publisher */
				json_t *feed = json_object_get(root, "feed");
				if(!feed) {
					JANUS_LOG(LOG_ERR, "Missing element (feed)\n");
					error_code = JANUS_VIDEOROOM_ERROR_MISSING_ELEMENT;
					g_snprintf(error_cause, 512, "Missing element (feed)");
=======
				/* This listener wants to switch to a different publisher */
				JANUS_VALIDATE_JSON_OBJECT(root, listener_parameters,
					error_code, error_cause, TRUE,
					JANUS_VIDEOROOM_ERROR_MISSING_ELEMENT, JANUS_VIDEOROOM_ERROR_INVALID_ELEMENT);
				if(error_code != 0)
>>>>>>> f9bc3076
					goto error;
				json_t *feed = json_object_get(root, "feed");
				guint64 feed_id = json_integer_value(feed);
				json_t *audio = json_object_get(root, "audio");
				json_t *video = json_object_get(root, "video");
				json_t *data = json_object_get(root, "data");
<<<<<<< HEAD
				if(data && !json_is_boolean(data)) {
					JANUS_LOG(LOG_ERR, "Invalid element (data should be a boolean)\n");
					error_code = JANUS_VIDEOROOM_ERROR_INVALID_ELEMENT;
					g_snprintf(error_cause, 512, "Invalid value (data should be a boolean)");
					goto error;
				}
				if(!subscriber->room) {
=======
				if(!listener->room) {
>>>>>>> f9bc3076
					JANUS_LOG(LOG_ERR, "Room Destroyed \n");
					error_code = JANUS_VIDEOROOM_ERROR_NO_SUCH_ROOM;
					g_snprintf(error_cause, 512, "No such room ");
					goto error;
				}
				if(g_atomic_int_get(&subscriber->room->destroyed)) {
					JANUS_LOG(LOG_ERR, "Room Destroyed (%"SCNu64")\n", subscriber->room->room_id);
					error_code = JANUS_VIDEOROOM_ERROR_NO_SUCH_ROOM;
					g_snprintf(error_cause, 512, "No such room (%"SCNu64")", subscriber->room->room_id);
					goto error;
				}
				janus_mutex_lock(&subscriber->room->mutex);
				janus_videoroom_publisher *publisher = g_hash_table_lookup(subscriber->room->participants, GUINT_TO_POINTER(feed_id));
				janus_mutex_unlock(&subscriber->room->mutex);
				if(publisher == NULL || g_atomic_int_get(&publisher->destroyed) || publisher->sdp == NULL) {
					JANUS_LOG(LOG_ERR, "No such feed (%"SCNu64")\n", feed_id);
					error_code = JANUS_VIDEOROOM_ERROR_NO_SUCH_FEED;
					g_snprintf(error_cause, 512, "No such feed (%"SCNu64")", feed_id);
					goto error;
				}
				janus_refcount_increase(&publisher->ref);
				janus_refcount_increase(&publisher->session->ref);
				gboolean paused = subscriber->paused;
				subscriber->paused = TRUE;
				/* Unsubscribe from the previous publisher */
				janus_videoroom_publisher *prev_feed = subscriber->feed;
				if(prev_feed) {
					janus_mutex_lock(&prev_feed->subscribers_mutex);
					prev_feed->subscribers = g_slist_remove(prev_feed->subscribers, subscriber);
					janus_mutex_unlock(&prev_feed->subscribers_mutex);
					subscriber->feed = NULL;
					janus_refcount_decrease(&prev_feed->ref);
					janus_refcount_decrease(&prev_feed->session->ref);
				}
				/* Subscribe to the new one */
				subscriber->audio = audio ? json_is_true(audio) : TRUE;	/* True by default */
				if(!publisher->audio)
					subscriber->audio = FALSE;	/* ... unless the publisher isn't sending any audio */
				subscriber->video = video ? json_is_true(video) : TRUE;	/* True by default */
				if(!publisher->video)
					subscriber->video = FALSE;	/* ... unless the publisher isn't sending any video */
				subscriber->data = data ? json_is_true(data) : TRUE;	/* True by default */
				if(!publisher->data)
					subscriber->data = FALSE;	/* ... unless the publisher isn't sending any data */
				janus_mutex_lock(&publisher->subscribers_mutex);
				publisher->subscribers = g_slist_append(publisher->subscribers, subscriber);
				janus_mutex_unlock(&publisher->subscribers_mutex);
				subscriber->feed = publisher;
				/* Send a FIR to the new publisher */
				char buf[20];
				memset(buf, 0, 20);
				janus_rtcp_fir((char *)&buf, 20, &publisher->fir_seq);
				JANUS_LOG(LOG_VERB, "Switching existing subscriber to new publisher, sending FIR to %"SCNu64" (%s)\n", publisher->user_id, publisher->display ? publisher->display : "??");
				gateway->relay_rtcp(publisher->session->handle, 1, buf, 20);
				/* Send a PLI too, just in case... */
				memset(buf, 0, 12);
				janus_rtcp_pli((char *)&buf, 12);
				JANUS_LOG(LOG_VERB, "Switching existing subscriber to new publisher, sending PLI to %"SCNu64" (%s)\n", publisher->user_id, publisher->display ? publisher->display : "??");
				gateway->relay_rtcp(publisher->session->handle, 1, buf, 12);
				/* Done */
				subscriber->paused = paused;
				event = json_object();
				json_object_set_new(event, "videoroom", json_string("event"));
				json_object_set_new(event, "switched", json_string("ok"));
				json_object_set_new(event, "room", json_integer(subscriber->room->room_id));
				json_object_set_new(event, "id", json_integer(feed_id));
				if(publisher->display)
					json_object_set_new(event, "display", json_string(publisher->display));
			} else if(!strcasecmp(request_text, "leave")) {
<<<<<<< HEAD
				guint64 room_id = subscriber && subscriber->room ? subscriber->room->room_id : 0;
				/* Tell the core to tear down the PeerConnection, hangup_media will do the rest */
				janus_videoroom_hangup_media(session->handle);
				gateway->close_pc(session->handle);
				/* Send an event back */
=======
				janus_videoroom_participant *publisher = listener->feed;
				if(publisher != NULL) {
					janus_mutex_lock(&publisher->listeners_mutex);
					publisher->listeners = g_slist_remove(publisher->listeners, listener);
					janus_mutex_unlock(&publisher->listeners_mutex);
					listener->feed = NULL;
				}
				event = json_object();
				json_object_set_new(event, "videoroom", json_string("event"));
				json_object_set_new(event, "room", json_integer(listener->room->room_id));
				json_object_set_new(event, "left", json_string("ok"));
				session->started = FALSE;
			} else {
				JANUS_LOG(LOG_ERR, "Unknown request '%s'\n", request_text);
				error_code = JANUS_VIDEOROOM_ERROR_INVALID_REQUEST;
				g_snprintf(error_cause, 512, "Unknown request '%s'", request_text);
				goto error;
			}
		} else if(session->participant_type == janus_videoroom_p_type_subscriber_muxed) {
			/* Handle this Multiplexed listener */
			janus_videoroom_listener_muxed *listener = (janus_videoroom_listener_muxed *)session->participant;
			if(listener == NULL) {
				JANUS_LOG(LOG_ERR, "Invalid Multiplexed listener instance\n");
				error_code = JANUS_VIDEOROOM_ERROR_UNKNOWN_ERROR;
				g_snprintf(error_cause, 512, "Invalid Multiplexed listener instance");
				goto error;
			}
			if(!strcasecmp(request_text, "join")) {
				JANUS_LOG(LOG_ERR, "Already in as a Multiplexed listener on this handle\n");
				error_code = JANUS_VIDEOROOM_ERROR_ALREADY_JOINED;
				g_snprintf(error_cause, 512, "Already in as a Multiplexed listener on this handle");
				goto error;
			} else if(!strcasecmp(request_text, "add")) {
				/* Add new streams to subscribe to */
				GList *list = NULL;
				JANUS_VALIDATE_JSON_OBJECT(root, feeds_parameters,
					error_code, error_cause, TRUE,
					JANUS_VIDEOROOM_ERROR_MISSING_ELEMENT, JANUS_VIDEOROOM_ERROR_INVALID_ELEMENT);
				if(error_code != 0)
					goto error;
				json_t *feeds = json_object_get(root, "feeds");
				unsigned int i = 0;
				int problem = 0;
				if(!listener->room) {
					JANUS_LOG(LOG_ERR, "Room Destroyed ");
					error_code = JANUS_VIDEOROOM_ERROR_NO_SUCH_ROOM;
					g_snprintf(error_cause, 512, "No such room ");
					goto error;
				}
				if(listener->room->destroyed) {
					JANUS_LOG(LOG_ERR, "Room Destroyed (%"SCNu64")", listener->room->room_id);
					error_code = JANUS_VIDEOROOM_ERROR_NO_SUCH_ROOM;
					g_snprintf(error_cause, 512, "No such room (%"SCNu64")", listener->room->room_id);
					goto error;
				}
				for(i=0; i<json_array_size(feeds); i++) {
					json_t *feed = json_array_get(feeds, i);
					if(listener->room->destroyed) {
						problem = 1;
						JANUS_LOG(LOG_ERR, "Room destroyed");
						error_code = JANUS_VIDEOROOM_ERROR_NO_SUCH_ROOM;
						g_snprintf(error_cause, 512, "Room destroyed");
						break;
					}
					if(!feed || !json_is_integer(feed)) {
						problem = 1;
						JANUS_LOG(LOG_ERR, "Invalid element (feeds in the array must be integers)\n");
						error_code = JANUS_VIDEOROOM_ERROR_INVALID_ELEMENT;
						g_snprintf(error_cause, 512, "Invalid element (feeds in the array must be integers)");
						break;
					}
					uint64_t feed_id = json_integer_value(feed);
					janus_mutex_lock(&listener->room->participants_mutex);
					janus_videoroom_participant *publisher = g_hash_table_lookup(listener->room->participants, GUINT_TO_POINTER(feed_id));
					janus_mutex_unlock(&listener->room->participants_mutex);
					if(publisher == NULL) { //~ || publisher->sdp == NULL) {
						/* FIXME For muxed listeners, we accept subscriptions to existing participants who haven't published yet */
						problem = 1;
						JANUS_LOG(LOG_ERR, "No such feed (%"SCNu64")\n", feed_id);
						error_code = JANUS_VIDEOROOM_ERROR_NO_SUCH_FEED;
						g_snprintf(error_cause, 512, "No such feed (%"SCNu64")", feed_id);
						break;
					}
					list = g_list_prepend(list, GUINT_TO_POINTER(feed_id));
				}
				if(problem) {
					goto error;
				}
				list = g_list_reverse(list);
				if(janus_videoroom_muxed_subscribe(listener, list, msg->transaction) < 0) {
					JANUS_LOG(LOG_ERR, "Error subscribing!\n");
					error_code = JANUS_VIDEOROOM_ERROR_UNKNOWN_ERROR;	/* FIXME */
					g_snprintf(error_cause, 512, "Error subscribing!");
					goto error;
				}
				janus_videoroom_message_free(msg);
				continue;
			} else if(!strcasecmp(request_text, "remove")) {
				/* Remove subscribed streams */
				GList *list = NULL;
				JANUS_VALIDATE_JSON_OBJECT(root, feeds_parameters,
					error_code, error_cause, TRUE,
					JANUS_VIDEOROOM_ERROR_MISSING_ELEMENT, JANUS_VIDEOROOM_ERROR_INVALID_ELEMENT);
				if(error_code != 0)
					goto error;
				json_t *feeds = json_object_get(root, "feeds");
				unsigned int i = 0;
				int error = 0;
				for(i=0; i<json_array_size(feeds); i++) {
					json_t *feed = json_array_get(feeds, i);
					if(!feed || !json_is_integer(feed)) {
						error = 1;
						break;
					}
					list = g_list_prepend(list, GUINT_TO_POINTER(json_integer_value(feed)));
				}
				if(error) {
					JANUS_LOG(LOG_ERR, "Invalid element (feeds in the array must be integers)\n");
					error_code = JANUS_VIDEOROOM_ERROR_INVALID_ELEMENT;
					g_snprintf(error_cause, 512, "Invalid element (feeds in the array must be integers)");
					goto error;
				}
				list = g_list_reverse(list);
				
				if(!listener->room) {
					JANUS_LOG(LOG_ERR, "Error unsubscribing!\n");
					error_code = JANUS_VIDEOROOM_ERROR_UNKNOWN_ERROR;	/* FIXME */
					g_snprintf(error_cause, 512, "Error unsubscribing!");
					goto error;
				}
				if(janus_videoroom_muxed_unsubscribe(listener, list, msg->transaction) < 0) {
					JANUS_LOG(LOG_ERR, "Error unsubscribing!\n");
					error_code = JANUS_VIDEOROOM_ERROR_UNKNOWN_ERROR;	/* FIXME */
					g_snprintf(error_cause, 512, "Error unsubscribing!");
					goto error;
				}
				janus_videoroom_message_free(msg);
				continue;
			} else if(!strcasecmp(request_text, "start")) {
				/* Start/restart receiving the publishers streams */
				/* TODO */
				event = json_object();
				json_object_set_new(event, "videoroom", json_string("event"));
				json_object_set_new(event, "room", json_integer(listener->room->room_id));
				json_object_set_new(event, "started", json_string("ok"));
				//~ /* Send a FIR */
				//~ char buf[20];
				//~ memset(buf, 0, 20);
				//~ janus_rtcp_fir((char *)&buf, 20, &publisher->fir_seq);
				//~ JANUS_LOG(LOG_VERB, "Resuming publisher, sending FIR to %"SCNu64" (%s)\n", publisher->user_id, publisher->display ? publisher->display : "??");
				//~ gateway->relay_rtcp(publisher->session->handle, 1, buf, 20);
				//~ /* Send a PLI too, just in case... */
				//~ memset(buf, 0, 12);
				//~ janus_rtcp_pli((char *)&buf, 12);
				//~ JANUS_LOG(LOG_VERB, "Resuming publisher, sending PLI to %"SCNu64" (%s)\n", publisher->user_id, publisher->display ? publisher->display : "??");
				//~ gateway->relay_rtcp(publisher->session->handle, 1, buf, 12);
			} else if(!strcasecmp(request_text, "pause")) {
				/* Stop receiving the publishers streams for a while */
				/* TODO */
				event = json_object();
				json_object_set_new(event, "videoroom", json_string("event"));
				json_object_set_new(event, "room", json_integer(listener->room->room_id));
				json_object_set_new(event, "paused", json_string("ok"));
			} else if(!strcasecmp(request_text, "leave")) {
				/* TODO */
>>>>>>> f9bc3076
				event = json_object();
				json_object_set_new(event, "videoroom", json_string("event"));
				json_object_set_new(event, "room", json_integer(room_id));
				json_object_set_new(event, "left", json_string("ok"));
				session->started = FALSE;
			} else {
				JANUS_LOG(LOG_ERR, "Unknown request '%s'\n", request_text);
				error_code = JANUS_VIDEOROOM_ERROR_INVALID_REQUEST;
				g_snprintf(error_cause, 512, "Unknown request '%s'", request_text);
				goto error;
			}
		}

		/* Prepare JSON event */
		JANUS_LOG(LOG_VERB, "Preparing JSON event as a reply\n");
		char *event_text = json_dumps(event, JSON_INDENT(3) | JSON_PRESERVE_ORDER);
		json_decref(event);
		/* Any SDP to handle? */
		if(!msg->sdp) {
			int ret = gateway->push_event(msg->handle, &janus_videoroom_plugin, msg->transaction, event_text, NULL, NULL);
			JANUS_LOG(LOG_VERB, "  >> %d (%s)\n", ret, janus_get_api_error(ret));
		} else {
			JANUS_LOG(LOG_VERB, "This is involving a negotiation (%s) as well:\n%s\n", msg->sdp_type, msg->sdp);
			const char *type = NULL;
			if(!strcasecmp(msg->sdp_type, "offer")) {
				/* We need to answer */
				type = "answer";
			} else if(!strcasecmp(msg->sdp_type, "answer")) {
				/* We got an answer (from a subscriber?), no need to negotiate */
				g_atomic_int_set(&session->hangingup, 0);
				int ret = gateway->push_event(msg->handle, &janus_videoroom_plugin, msg->transaction, event_text, NULL, NULL);
				JANUS_LOG(LOG_VERB, "  >> %d (%s)\n", ret, janus_get_api_error(ret));
				g_free(event_text);
				root = NULL;
				janus_videoroom_message_free(msg);
				continue;
			} else {
				/* TODO We don't support anything else right now... */
				JANUS_LOG(LOG_ERR, "Unknown SDP type '%s'\n", msg->sdp_type);
				error_code = JANUS_VIDEOROOM_ERROR_INVALID_SDP_TYPE;
				g_snprintf(error_cause, 512, "Unknown SDP type '%s'", msg->sdp_type);
				goto error;
			}
			if(session->participant_type != janus_videoroom_p_type_publisher) {
				/* We shouldn't be here, we always offer ourselves */
				JANUS_LOG(LOG_ERR, "Only publishers send offers\n");
				error_code = JANUS_VIDEOROOM_ERROR_INVALID_SDP_TYPE;
				g_snprintf(error_cause, 512, "Only publishers send offers");
				goto error;
			} else {
				/* This is a new publisher: is there room? */
				janus_videoroom_publisher *participant = (janus_videoroom_publisher *)session->participant;
				janus_videoroom *videoroom = participant->room;
				int count = 0;
				GHashTableIter iter;
				gpointer value;
				if(!videoroom) {
					error_code = JANUS_VIDEOROOM_ERROR_NO_SUCH_ROOM;
					goto error;
				}
				if(g_atomic_int_get(&videoroom->destroyed)) {
					error_code = JANUS_VIDEOROOM_ERROR_NO_SUCH_ROOM;
					goto error;
				}
				janus_mutex_lock(&videoroom->mutex);
				g_hash_table_iter_init(&iter, videoroom->participants);
				while (!g_atomic_int_get(&videoroom->destroyed) && g_hash_table_iter_next(&iter, NULL, &value)) {
					janus_videoroom_publisher *p = value;
					if(p != participant && p->sdp)
						count++;
				}
				janus_mutex_unlock(&videoroom->mutex);
				if(count == videoroom->max_publishers) {
					participant->audio_active = FALSE;
					participant->video_active = FALSE;
					JANUS_LOG(LOG_ERR, "Maximum number of publishers (%d) already reached\n", videoroom->max_publishers);
					error_code = JANUS_VIDEOROOM_ERROR_PUBLISHERS_FULL;
					g_snprintf(error_cause, 512, "Maximum number of publishers (%d) already reached", videoroom->max_publishers);
					goto error;
				}
				/* Now prepare the SDP to give back */
				if(strstr(msg->sdp, "Mozilla")) {
					participant->firefox = TRUE;
				}
				/* Which media are available? */
				int audio = 0, video = 0, data = 0;
				const char *audio_mode = NULL, *video_mode = NULL;
				sdp_parser_t *parser = sdp_parse(sdphome, msg->sdp, strlen(msg->sdp), 0);
				sdp_session_t *parsed_sdp = sdp_session(parser);
				if(!parsed_sdp) {
					/* Invalid SDP */
					JANUS_LOG(LOG_ERR, "Error parsing SDP: %s\n", sdp_parsing_error(parser));
					error_code = JANUS_VIDEOROOM_ERROR_PUBLISHERS_FULL;
					g_snprintf(error_cause, 512, "Error parsing SDP: %s", sdp_parsing_error(parser));
					sdp_parser_free(parser);
					goto error;
				}
				sdp_media_t *m = parsed_sdp->sdp_media;
				while(m) {
					if(m->m_type == sdp_media_audio && m->m_port > 0) {
						audio++;
						participant->audio = TRUE;
						if(audio > 1) {
							m = m->m_next;
							continue;
						}
					} else if(m->m_type == sdp_media_video && m->m_port > 0) {
						video++;
						participant->video = TRUE;
						if(video > 1) {
							m = m->m_next;
							continue;
						}
#ifdef HAVE_SCTP
					} else if(m->m_type == sdp_media_application && m->m_port > 0) {
						data++;
						participant->data = TRUE;
						if(data > 1) {
							m = m->m_next;
							continue;
						}
#endif
					}
					if(m->m_type != sdp_media_application) {
						/* What is the direction? */
						switch(m->m_mode) {
							case sdp_recvonly:
								/* If we're getting a 'recvonly' publisher, we're going to answer with 'inactive' */
							case sdp_inactive:
								if(m->m_type == sdp_media_audio) {
									audio_mode = "inactive";
								} else {
									video_mode = "inactive";
								}
								break;
							case sdp_sendonly:
								/* What we expect, turn this into 'recvonly' */
							case sdp_sendrecv:
							default:
								if(m->m_type == sdp_media_audio) {
									audio_mode = "recvonly";
								} else {
									video_mode = "recvonly";
								}
								break;
						}
					}
					m = m->m_next;
				}
				sdp_parser_free(parser);
				JANUS_LOG(LOG_VERB, "The publisher %s going to send an audio stream\n", audio ? "is" : "is NOT");
				int opus_pt = 0, isac32_pt = 0, isac16_pt = 0, pcmu_pt = 0, pcma_pt = 0,
					vp8_pt = 0, vp9_pt = 0, h264_pt = 0;
				if(audio) {
					JANUS_LOG(LOG_VERB, "  -- Will answer with media direction '%s'\n", audio_mode);
					opus_pt = janus_get_codec_pt(msg->sdp, "opus");
					if(opus_pt > 0) {
						JANUS_LOG(LOG_VERB, "  -- -- Opus payload type is %d\n", opus_pt);
					}
					isac32_pt = janus_get_codec_pt(msg->sdp, "isac32");
					if(isac32_pt > 0) {
						JANUS_LOG(LOG_VERB, "  -- -- ISAC 32K payload type is %d\n", isac32_pt);
					}
					isac16_pt = janus_get_codec_pt(msg->sdp, "isac16");
					if(isac16_pt > 0) {
						JANUS_LOG(LOG_VERB, "  -- -- ISAC 16K payload type is %d\n", isac16_pt);
					}
					pcmu_pt = janus_get_codec_pt(msg->sdp, "pcmu");
					if(pcmu_pt > 0) {
						JANUS_LOG(LOG_VERB, "  -- -- PCMU payload type is %d\n", pcmu_pt);
					}
					pcma_pt = janus_get_codec_pt(msg->sdp, "pcma");
					if(pcma_pt > 0) {
						JANUS_LOG(LOG_VERB, "  -- -- PCMA payload type is %d\n", pcma_pt);
					}
				}
				JANUS_LOG(LOG_VERB, "The publisher %s going to send a video stream\n", video ? "is" : "is NOT");
				if(video) {
					JANUS_LOG(LOG_VERB, "  -- Will answer with media direction '%s'\n", video_mode);
					vp8_pt = janus_get_codec_pt(msg->sdp, "vp8");
					if(vp8_pt > 0) {
						JANUS_LOG(LOG_VERB, "  -- -- VP8 payload type is %d\n", vp8_pt);
					}
					vp9_pt = janus_get_codec_pt(msg->sdp, "vp9");
					if(vp9_pt > 0) {
						JANUS_LOG(LOG_VERB, "  -- -- VP9 payload type is %d\n", vp9_pt);
					}
					h264_pt = janus_get_codec_pt(msg->sdp, "h264");
					if(h264_pt > 0) {
						JANUS_LOG(LOG_VERB, "  -- -- H264 payload type is %d\n", h264_pt);
					}
				}
				JANUS_LOG(LOG_VERB, "The publisher %s going to open a data channel\n", data ? "is" : "is NOT");
				/* Also add a bandwidth SDP attribute if we're capping the bitrate in the room */
				int b = 0;
				if(participant->firefox)	/* Don't add any b=AS attribute for Chrome */
					b = (int)(videoroom->bitrate/1000);
				char sdp[1280], audio_mline[256], video_mline[512], data_mline[256];
				if(audio) {
					switch(videoroom->acodec) {
						case JANUS_VIDEOROOM_OPUS:
							if(opus_pt < 0) {
								JANUS_LOG(LOG_WARN, "Videoroom is forcing OPUS, but publisher didn't offer any... rejecting audio\n");
								g_snprintf(audio_mline, 256, "m=audio 111 RTP/SAVPF 0\r\n");
							} else {
								g_snprintf(audio_mline, 256, sdp_a_template_opus,
									opus_pt,						/* Opus payload type */
									audio_mode,						/* The publisher gets a recvonly or inactive back */
									opus_pt); 						/* Opus payload type */
							}
							break;
						case JANUS_VIDEOROOM_ISAC_32K:
							if(isac32_pt < 0) {
								JANUS_LOG(LOG_WARN, "Videoroom is forcing ISAC 32K, but publisher didn't offer any... rejecting audio\n");
								g_snprintf(audio_mline, 256, "m=audio 104 RTP/SAVPF 0\r\n");
							} else {
								g_snprintf(audio_mline, 256, sdp_a_template_isac32,
									isac32_pt,						/* ISAC 32K payload type */
									audio_mode,						/* The publisher gets a recvonly or inactive back */
									isac32_pt); 					/* ISAC 32K payload type */
							}
							break;
						case JANUS_VIDEOROOM_ISAC_16K:
							if(isac16_pt < 0) {
								JANUS_LOG(LOG_WARN, "Videoroom is forcing ISAC 16K, but publisher didn't offer any... rejecting audio\n");
								g_snprintf(audio_mline, 256, "m=audio 103 RTP/SAVPF 0\r\n");
							} else {
								g_snprintf(audio_mline, 256, sdp_a_template_isac16,
									isac16_pt,						/* ISAC 16K payload type */
									audio_mode,						/* The publisher gets a recvonly or inactive back */
									isac16_pt);						/* ISAC 16K payload type */
							}
							break;
						case JANUS_VIDEOROOM_PCMU:
							if(pcmu_pt < 0) {
								JANUS_LOG(LOG_WARN, "Videoroom is forcing PCMU, but publisher didn't offer any... rejecting audio\n");
								g_snprintf(audio_mline, 256, "m=audio 0 RTP/SAVPF 0\r\n");
							} else {
								g_snprintf(audio_mline, 256, sdp_a_template_pcmu,
									pcmu_pt,						/* PCMU payload type */
									audio_mode,						/* The publisher gets a recvonly or inactive back */
									pcmu_pt);						/* PCMU payload type */
							}
							break;
						case JANUS_VIDEOROOM_PCMA:
							if(pcma_pt < 0) {
								JANUS_LOG(LOG_WARN, "Videoroom is forcing PCMA, but publisher didn't offer any... rejecting audio\n");
								g_snprintf(audio_mline, 256, "m=audio 0 RTP/SAVPF 0\r\n");
							} else {
								g_snprintf(audio_mline, 256, sdp_a_template_pcma,
									pcma_pt,						/* PCMA payload type */
									audio_mode,						/* The publisher gets a recvonly or inactive back */
									pcma_pt);						/* PCMA payload type */
							}
							break;
						default:
							/* Shouldn't happen */
							break;
					}
				} else {
					audio_mline[0] = '\0';
				}
				if(video) {
					switch(videoroom->vcodec) {
						case JANUS_VIDEOROOM_VP8:
							if(vp8_pt < 0) {
								JANUS_LOG(LOG_WARN, "Videoroom is forcing VP8, but publisher didn't offer any... rejecting video\n");
								g_snprintf(video_mline, 512, "m=video 0 RTP/SAVPF 0\r\n");
							} else {
								g_snprintf(video_mline, 512, sdp_v_template_vp8,
									vp8_pt,							/* VP8 payload type */
									b,								/* Bandwidth */
									video_mode,						/* The publisher gets a recvonly or inactive back */
									vp8_pt, 						/* VP8 payload type */
									vp8_pt, 						/* VP8 payload type */
									vp8_pt, 						/* VP8 payload type */
									vp8_pt, 						/* VP8 payload type */
									vp8_pt); 						/* VP8 payload type */
							}
							break;
						case JANUS_VIDEOROOM_VP9:
							if(vp9_pt < 0) {
								JANUS_LOG(LOG_WARN, "Videoroom is forcing VP9, but publisher didn't offer any... rejecting video\n");
								g_snprintf(video_mline, 512, "m=video 0 RTP/SAVPF 0\r\n");
							} else {
								g_snprintf(video_mline, 512, sdp_v_template_vp9,
									vp9_pt,							/* VP9 payload type */
									b,								/* Bandwidth */
									video_mode,						/* The publisher gets a recvonly or inactive back */
									vp9_pt, 						/* VP9 payload type */
									vp9_pt, 						/* VP9 payload type */
									vp9_pt, 						/* VP9 payload type */
									vp9_pt, 						/* VP9 payload type */
									vp9_pt); 						/* VP9 payload type */
							}
							break;
						case JANUS_VIDEOROOM_H264:
							if(h264_pt < 0) {
								JANUS_LOG(LOG_WARN, "Videoroom is forcing H264, but publisher didn't offer any... rejecting video\n");
								g_snprintf(video_mline, 512, "m=video 0 RTP/SAVPF 0\r\n");
							} else {
								g_snprintf(video_mline, 512, sdp_v_template_h264,
									h264_pt,						/* H264 payload type */
									b,								/* Bandwidth */
									video_mode,						/* The publisher gets a recvonly or inactive back */
									h264_pt, 						/* H264 payload type */
									h264_pt, 						/* H264 payload type */
									h264_pt, 						/* H264 payload type */
									h264_pt, 						/* H264 payload type */
									h264_pt, 						/* H264 payload type */
									h264_pt); 						/* H264 payload type */
							}
							break;
						default:
							/* Shouldn't happen */
							break;
					}
				} else {
					video_mline[0] = '\0';
				}
				if(data) {
					g_snprintf(data_mline, 256, sdp_d_template);
				} else {
					data_mline[0] = '\0';
				}
				g_snprintf(sdp, 1280, sdp_template,
					janus_get_real_time(),			/* We need current time here */
					janus_get_real_time(),			/* We need current time here */
					participant->room->room_name,	/* Video room name */
					audio_mline,					/* Audio m-line, if any */
					video_mline,					/* Video m-line, if any */
					data_mline);					/* Data channel m-line, if any */

				char *newsdp = g_strdup(sdp);
				if(video && b == 0) {
					/* Remove useless bandwidth attribute */
					newsdp = janus_string_replace(newsdp, "b=AS:0\r\n", "");
				}
				/* Lock listeners_mutex to protect recorders from race conditions. */
				janus_mutex_lock(&participant->listeners_mutex);
				/* Is this room recorded? */
				if(videoroom->record || participant->recording_active) {
					char filename[255];
					gint64 now = janus_get_real_time();
					if(audio) {
						memset(filename, 0, 255);
						if(participant->recording_base) {
							/* Use the filename and path we have been provided */
							g_snprintf(filename, 255, "%s-audio", participant->recording_base);
							participant->arc = janus_recorder_create(videoroom->rec_dir,
								janus_videoroom_audiocodec_name(participant->room->acodec), filename);
							if(participant->arc == NULL) {
								JANUS_LOG(LOG_ERR, "Couldn't open an audio recording file for this publisher!\n");
							}
						} else {
							/* Build a filename */
							g_snprintf(filename, 255, "videoroom-%"SCNu64"-user-%"SCNu64"-%"SCNi64"-audio",
								videoroom->room_id, participant->user_id, now);
							participant->arc = janus_recorder_create(videoroom->rec_dir,
								janus_videoroom_audiocodec_name(participant->room->acodec), filename);
							if(participant->arc == NULL) {
								JANUS_LOG(LOG_ERR, "Couldn't open an audio recording file for this publisher!\n");
							}
						}
					}
					if(video) {
						memset(filename, 0, 255);
						if(participant->recording_base) {
							/* Use the filename and path we have been provided */
							g_snprintf(filename, 255, "%s-video", participant->recording_base);
							participant->vrc = janus_recorder_create(videoroom->rec_dir,
								janus_videoroom_videocodec_name(participant->room->vcodec), filename);
							if(participant->vrc == NULL) {
								JANUS_LOG(LOG_ERR, "Couldn't open an video recording file for this publisher!\n");
							}
						} else {
							/* Build a filename */
							g_snprintf(filename, 255, "videoroom-%"SCNu64"-user-%"SCNu64"-%"SCNi64"-video",
								videoroom->room_id, participant->user_id, now);
							participant->vrc = janus_recorder_create(videoroom->rec_dir,
								janus_videoroom_videocodec_name(participant->room->vcodec), filename);
							if(participant->vrc == NULL) {
								JANUS_LOG(LOG_ERR, "Couldn't open an video recording file for this publisher!\n");
							}
						}
					}
				}
				janus_mutex_unlock(&participant->listeners_mutex);

				JANUS_LOG(LOG_VERB, "Handling publisher: turned this into an '%s':\n%s\n", type, newsdp);
				/* How long will the gateway take to push the event? */
				g_atomic_int_set(&session->hangingup, 0);
				gint64 start = janus_get_monotonic_time();
				int res = gateway->push_event(msg->handle, &janus_videoroom_plugin, msg->transaction, event_text, type, newsdp);
				JANUS_LOG(LOG_VERB, "  >> Pushing event: %d (took %"SCNu64" us)\n", res, janus_get_monotonic_time()-start);

				/* Now turn the SDP into what we'll send subscribers, using the static payload types for making switching easier */
				if(audio) {
					switch(videoroom->acodec) {
						case JANUS_VIDEOROOM_OPUS:
							if(opus_pt < 0) {
								audio_mline[0] = '\0';
							} else {
								g_snprintf(audio_mline, 256, sdp_a_template_opus,
									OPUS_PT,						/* Opus payload type */
									/* Subscribers gets a sendonly or inactive back */
									strcmp(audio_mode, "inactive") ? "sendonly" : "inactive",
									OPUS_PT); 						/* Opus payload type */
							}
							break;
						case JANUS_VIDEOROOM_ISAC_32K:
							if(isac32_pt < 0 ) {
								JANUS_LOG(LOG_WARN, "Videoroom is forcing ISAC 32K, but publisher didn't offer any... rejecting audio\n");
								g_snprintf(audio_mline, 256, "m=audio 104 RTP/SAVPF 0\r\n");
							} else {
								g_snprintf(audio_mline, 256, sdp_a_template_isac32,
									ISAC32_PT,						/* ISAC 32K payload type */
									/* Subscribers gets a sendonly or inactive back */
									strcmp(audio_mode, "inactive") ? "sendonly" : "inactive",
									ISAC32_PT);						/* ISAC 32K payload type */
							}
							break;
						case JANUS_VIDEOROOM_ISAC_16K:
							if(isac16_pt < 0) {
								JANUS_LOG(LOG_WARN, "Videoroom is forcing ISAC 16K, but publisher didn't offer any... rejecting audio\n");
								g_snprintf(audio_mline, 256, "m=audio 103 RTP/SAVPF 0\r\n");
							} else {
								g_snprintf(audio_mline, 256, sdp_a_template_isac16,
									ISAC16_PT,						/* ISAC 16K payload type */
									/* Subscribers gets a sendonly or inactive back */
									strcmp(audio_mode, "inactive") ? "sendonly" : "inactive",
									ISAC16_PT);						/* ISAC 16K payload type */
							}
							break;
						case JANUS_VIDEOROOM_PCMU:
							if(pcmu_pt < 0) {
								JANUS_LOG(LOG_WARN, "Videoroom is forcing PCMU, but publisher didn't offer any... rejecting audio\n");
								g_snprintf(audio_mline, 256, "m=audio 0 RTP/SAVPF 0\r\n");
							} else {
								g_snprintf(audio_mline, 256, sdp_a_template_pcmu,
									PCMU_PT,						/*PCMU payload type */
									/* Subscribers gets a sendonly or inactive back */
									strcmp(audio_mode, "inactive") ? "sendonly" : "inactive",
									PCMU_PT); 						/*PCMU   payload type */
							}
							break;
						case JANUS_VIDEOROOM_PCMA:
							if(pcma_pt < 0) {
								JANUS_LOG(LOG_WARN, "Videoroom is forcing PCMA, but publisher didn't offer any... rejecting audio\n");
								g_snprintf(audio_mline, 256, "m=audio 0 RTP/SAVPF 0\r\n");
							} else {
								g_snprintf(audio_mline, 256, sdp_a_template_pcma,
									PCMA_PT,						/*PCMA payload type */
									/* Subscribers gets a sendonly or inactive back */
									strcmp(audio_mode, "inactive") ? "sendonly" : "inactive",
									PCMA_PT); 						/*PCMA   payload type */
							}
							break;
						default:
							/* Shouldn't happen */
							break;
						}
				} else {
					audio_mline[0] = '\0';
				}
				if(video) {
					switch(videoroom->vcodec) {
						case JANUS_VIDEOROOM_VP8:
							if(vp8_pt < 0) {
								video_mline[0] = '\0';
							} else {
								g_snprintf(video_mline, 512, sdp_v_template_vp8,
									VP8_PT,							/* VP8 payload type */
									b,								/* Bandwidth */
									/* Subscribers gets a sendonly or inactive back */
									strcmp(video_mode, "inactive") ? "sendonly" : "inactive",
									VP8_PT, 						/* VP8 payload type */
									VP8_PT, 						/* VP8 payload type */
									VP8_PT, 						/* VP8 payload type */
									VP8_PT, 						/* VP8 payload type */
									VP8_PT); 						/* VP8 payload type */
							}
							break;
						case JANUS_VIDEOROOM_VP9:
							if(vp9_pt < 0) {
								JANUS_LOG(LOG_WARN, "Videoroom is forcing VP8, but publisher didn't offer any... rejecting video\n");
								g_snprintf(video_mline, 512, "m=video 0 RTP/SAVPF 0\r\n");
							} else {
								g_snprintf(video_mline, 512, sdp_v_template_vp9,
									VP9_PT,							/* VP9 payload type */
									b,								/* Bandwidth */
									/* Subscribers gets a sendonly or inactive back */
									strcmp(video_mode, "inactive") ? "sendonly" : "inactive",
									VP9_PT, 						/* VP9 payload type */
									VP9_PT, 						/* VP9 payload type */
									VP9_PT, 						/* VP9 payload type */
									VP9_PT, 						/* VP9 payload type */
									VP9_PT); 						/* VP9 payload type */
							}
							break;
						case JANUS_VIDEOROOM_H264:
							if(h264_pt < 0) {
								JANUS_LOG(LOG_WARN, "Videoroom is forcing VP8, but publisher didn't offer any... rejecting video\n");
								g_snprintf(video_mline, 512, "m=video 0 RTP/SAVPF 0\r\n");
							} else {
								g_snprintf(video_mline, 512, sdp_v_template_h264,
									H264_PT,						/* H264 payload type */
									b,								/* Bandwidth */
									/* Subscribers gets a sendonly or inactive back */
									strcmp(video_mode, "inactive") ? "sendonly" : "inactive",
									H264_PT, 						/* H264 payload type */
									H264_PT, 						/* H264 payload type */
									H264_PT, 						/* H264 payload type */
									H264_PT, 						/* H264 payload type */
									H264_PT, 						/* H264 payload type */
									H264_PT); 						/* H264 payload type */
							}
							break;
						default:
							/* Shouldn't happen */
							break;
					}
				} else {
					video_mline[0] = '\0';
				}
				if(data) {
					g_snprintf(data_mline, 256, sdp_d_template);
				} else {
					data_mline[0] = '\0';
				}
				g_snprintf(sdp, 1280, sdp_template,
					janus_get_real_time(),			/* We need current time here */
					janus_get_real_time(),			/* We need current time here */
					participant->room->room_name,	/* Video room name */
					audio_mline,					/* Audio m-line, if any */
					video_mline,					/* Video m-line, if any */
					data_mline);					/* Data channel m-line, if any */
				g_free(newsdp);
				newsdp = g_strdup(sdp);
				if(video && b == 0) {
					/* Remove useless bandwidth attribute */
					newsdp = janus_string_replace(newsdp, "b=AS:0\r\n", "");
				}

				/* Done */
				if(res != JANUS_OK) {
					/* TODO Failed to negotiate? We should remove this publisher */
				} else {
					/* Store the participant's SDP for interested subscribers */
					participant->sdp = newsdp;
<<<<<<< HEAD
					/* Notify all other participants that there's a new boy in town */
					json_t *list = json_array();
					json_t *pl = json_object();
					json_object_set_new(pl, "id", json_integer(participant->user_id));
					if(participant->display)
						json_object_set_new(pl, "display", json_string(participant->display));
					json_array_append_new(list, pl);
					json_t *pub = json_object();
					json_object_set_new(pub, "videoroom", json_string("event"));
					json_object_set_new(pub, "room", json_integer(participant->room->room_id));
					json_object_set_new(pub, "publishers", list);
					char *pub_text = json_dumps(pub, JSON_INDENT(3) | JSON_PRESERVE_ORDER);
					json_decref(pub);
					GHashTableIter iter;
					gpointer value;
					janus_mutex_lock(&videoroom->mutex);
					g_hash_table_iter_init(&iter, videoroom->participants);
					while (!g_atomic_int_get(&videoroom->destroyed) && g_hash_table_iter_next(&iter, NULL, &value)) {
						janus_videoroom_publisher *p = value;
						if(p == participant) {
							continue;	/* Skip the new publisher itself */
						}
						JANUS_LOG(LOG_VERB, "Notifying participant %"SCNu64" (%s)\n", p->user_id, p->display ? p->display : "??");
						int ret = gateway->push_event(p->session->handle, &janus_videoroom_plugin, NULL, pub_text, NULL, NULL);
						JANUS_LOG(LOG_VERB, "  >> %d (%s)\n", ret, janus_get_api_error(ret));
					}
					g_free(pub_text);
					janus_mutex_unlock(&videoroom->mutex);
					/* Let's wait for the setup_media event */
=======
					/* We'll wait for the setup_media event before actually telling listeners */
>>>>>>> f9bc3076
				}
			}
		}
		g_free(event_text);
		janus_videoroom_message_free(msg);

		continue;
		
error:
		{
			/* Prepare JSON error event */
			json_t *event = json_object();
			json_object_set_new(event, "videoroom", json_string("event"));
			json_object_set_new(event, "error_code", json_integer(error_code));
			json_object_set_new(event, "error", json_string(error_cause));
			char *event_text = json_dumps(event, JSON_INDENT(3) | JSON_PRESERVE_ORDER);
			json_decref(event);
			JANUS_LOG(LOG_VERB, "Pushing event: %s\n", event_text);
			int ret = gateway->push_event(msg->handle, &janus_videoroom_plugin, msg->transaction, event_text, NULL, NULL);
			JANUS_LOG(LOG_VERB, "  >> %d (%s)\n", ret, janus_get_api_error(ret));
			g_free(event_text);
			janus_videoroom_message_free(msg);
		}
	}
	JANUS_LOG(LOG_VERB, "Leaving VideoRoom handler thread\n");
	return NULL;
}


/* Helper to quickly relay RTP packets from publishers to subscribers */
static void janus_videoroom_relay_rtp_packet(gpointer data, gpointer user_data) {
	janus_videoroom_rtp_relay_packet *packet = (janus_videoroom_rtp_relay_packet *)user_data;
	if(!packet || !packet->data || packet->length < 1) {
		JANUS_LOG(LOG_ERR, "Invalid packet...\n");
		return;
	}
	janus_videoroom_subscriber *subscriber = (janus_videoroom_subscriber *)data;
	if(!subscriber || !subscriber->session) {
		// JANUS_LOG(LOG_ERR, "Invalid session...\n");
		return;
	}
	if(subscriber->paused) {
		// JANUS_LOG(LOG_ERR, "This subscriber paused the stream...\n");
		return;
	}
	janus_videoroom_session *session = subscriber->session;
	if(!session || !session->handle) {
		// JANUS_LOG(LOG_ERR, "Invalid session...\n");
		return;
	}
	if(!session->started) {
		// JANUS_LOG(LOG_ERR, "Streaming not started yet for this session...\n");
		return;
	}
	
	/* Make sure there hasn't been a publisher switch by checking the SSRC */
	if(packet->is_video) {
		/* Check if this subscriber is subscribed to this medium */
		if(!subscriber->video) {
			/* Nope, don't relay */
			return;
		}
		if(ntohl(packet->data->ssrc) != subscriber->context.v_last_ssrc) {
			subscriber->context.v_last_ssrc = ntohl(packet->data->ssrc);
			subscriber->context.v_base_ts_prev = subscriber->context.v_last_ts;
			subscriber->context.v_base_ts = packet->timestamp;
			subscriber->context.v_base_seq_prev = subscriber->context.v_last_seq;
			subscriber->context.v_base_seq = packet->seq_number;
		}
		/* Compute a coherent timestamp and sequence number */
		subscriber->context.v_last_ts = (packet->timestamp-subscriber->context.v_base_ts)
			+ subscriber->context.v_base_ts_prev+4500;	/* FIXME When switching, we assume 15fps */
		subscriber->context.v_last_seq = (packet->seq_number-subscriber->context.v_base_seq)+subscriber->context.v_base_seq_prev+1;
		/* Update the timestamp and sequence number in the RTP packet, and send it */
		packet->data->timestamp = htonl(subscriber->context.v_last_ts);
		packet->data->seq_number = htons(subscriber->context.v_last_seq);
		if(gateway != NULL)
			gateway->relay_rtp(session->handle, packet->is_video, (char *)packet->data, packet->length);
		/* Restore the timestamp and sequence number to what the publisher set them to */
		packet->data->timestamp = htonl(packet->timestamp);
		packet->data->seq_number = htons(packet->seq_number);
	} else {
		/* Check if this subscriber is subscribed to this medium */
		if(!subscriber->audio) {
			/* Nope, don't relay */
			return;
		}
		if(ntohl(packet->data->ssrc) != subscriber->context.a_last_ssrc) {
			subscriber->context.a_last_ssrc = ntohl(packet->data->ssrc);
			subscriber->context.a_base_ts_prev = subscriber->context.a_last_ts;
			subscriber->context.a_base_ts = packet->timestamp;
			subscriber->context.a_base_seq_prev = subscriber->context.a_last_seq;
			subscriber->context.a_base_seq = packet->seq_number;
		}
		/* Compute a coherent timestamp and sequence number */
		subscriber->context.a_last_ts = (packet->timestamp-subscriber->context.a_base_ts)
			+ subscriber->context.a_base_ts_prev+960;	/* FIXME When switching, we assume Opus and so a 960 ts step */
		subscriber->context.a_last_seq = (packet->seq_number-subscriber->context.a_base_seq)+subscriber->context.a_base_seq_prev+1;
		/* Update the timestamp and sequence number in the RTP packet, and send it */
		packet->data->timestamp = htonl(subscriber->context.a_last_ts);
		packet->data->seq_number = htons(subscriber->context.a_last_seq);
		if(gateway != NULL)
			gateway->relay_rtp(session->handle, packet->is_video, (char *)packet->data, packet->length);
		/* Restore the timestamp and sequence number to what the publisher set them to */
		packet->data->timestamp = htonl(packet->timestamp);
		packet->data->seq_number = htons(packet->seq_number);
	}

	return;
}

static void janus_videoroom_relay_data_packet(gpointer data, gpointer user_data) {
	char *text = (char *)user_data;
	janus_videoroom_subscriber *subscriber = (janus_videoroom_subscriber *)data;
	if(!subscriber || !subscriber->session || !subscriber->data || subscriber->paused) {
		return;
	}
	janus_videoroom_session *session = subscriber->session;
	if(!session || !session->handle) {
		return;
	}
	if(!session->started) {
		return;
	}
	if(gateway != NULL && text != NULL) {
		JANUS_LOG(LOG_VERB, "Forwarding DataChannel message (%zu bytes) to viewer: %s\n", strlen(text), text);
		gateway->relay_data(session->handle, text, strlen(text));
	}
	return;
}<|MERGE_RESOLUTION|>--- conflicted
+++ resolved
@@ -245,14 +245,11 @@
 	{"video", JANUS_JSON_BOOL, 0},
 	{"data", JANUS_JSON_BOOL, 0}
 };
-static struct janus_json_parameter listener_parameters[] = {
+static struct janus_json_parameter subscriber_parameters[] = {
 	{"feed", JSON_INTEGER, JANUS_JSON_PARAM_REQUIRED | JANUS_JSON_PARAM_POSITIVE},
 	{"audio", JANUS_JSON_BOOL, 0},
 	{"video", JANUS_JSON_BOOL, 0},
 	{"data", JANUS_JSON_BOOL, 0}
-};
-static struct janus_json_parameter feeds_parameters[] = {
-	{"feeds", JSON_ARRAY, JANUS_JSON_PARAM_NONEMPTY}
 };
 
 /* Static configuration instance */
@@ -394,14 +391,9 @@
 	gchar *recording_base;	/* Base name for the recording (e.g., /path/to/filename, will generate /path/to/filename-audio.mjr and/or /path/to/filename-video.mjr */
 	janus_recorder *arc;	/* The Janus recorder instance for this publisher's audio, if enabled */
 	janus_recorder *vrc;	/* The Janus recorder instance for this publisher's video, if enabled */
-<<<<<<< HEAD
+	janus_mutex rec_mutex;	/* Mutex to protect the recorders from race conditions */
 	GSList *subscribers;
 	janus_mutex subscribers_mutex;
-=======
-	janus_mutex rec_mutex;	/* Mutex to protect the recorders from race conditions */
-	GSList *listeners;
-	janus_mutex listeners_mutex;
->>>>>>> f9bc3076
 	GHashTable *rtp_forwarders;
 	janus_mutex rtp_forwarders_mutex;
 	int udp_sock; /* The udp socket on which to forward rtp packets */
@@ -449,7 +441,6 @@
 
 static void janus_videoroom_subscriber_free(const janus_refcount *s_ref) {
 	janus_videoroom_subscriber *s = janus_refcount_containerof(s_ref, janus_videoroom_subscriber, ref);
-	JANUS_LOG(LOG_WARN, "Freeing videoroom subscriber: %p\n", s_ref);
 	/* This subscriber can be destroyed, free all the resources */
 	g_free(s);
 }
@@ -464,7 +455,6 @@
 
 static void janus_videoroom_publisher_free(const janus_refcount *p_ref) {
 	janus_videoroom_publisher *p = janus_refcount_containerof(p_ref, janus_videoroom_publisher, ref);
-	JANUS_LOG(LOG_WARN, "Freeing videoroom participant/publisher: %p\n", p_ref);
 	g_free(p->display);
 	g_free(p->sdp);
 
@@ -493,7 +483,6 @@
 
 static void janus_videoroom_session_free(const janus_refcount *session_ref) {
 	janus_videoroom_session *session = janus_refcount_containerof(session_ref, janus_videoroom_session, ref);
-	JANUS_LOG(LOG_WARN, "Freeing videoroom session: %p\n", session_ref);
 	/* Remove the reference to the core plugin session */
 	janus_refcount_decrease(&session->handle->ref);
 	/* This session can be destroyed, free all the resources */
@@ -511,7 +500,6 @@
 
 static void janus_videoroom_room_free(const janus_refcount *room_ref) {
 	janus_videoroom *room = janus_refcount_containerof(room_ref, janus_videoroom, ref);
-	JANUS_LOG(LOG_WARN, "Freeing videoroom room: %p\n", room_ref);
 	/* This room can be destroyed, free all the resources */
 	g_free(room->room_name);
 	g_free(room->room_secret);
@@ -1490,54 +1478,20 @@
 			g_snprintf(error_cause, 512, "Videoroom (%"SCNu64")", videoroom->room_id);
 			goto error;
 		}
-<<<<<<< HEAD
-		if(videoroom->room_secret) {
-			/* A secret is required for this action */
-			json_t *secret = json_object_get(root, "secret");
-			if(!secret) {
-				janus_refcount_decrease(&videoroom->ref);
-				janus_mutex_unlock(&rooms_mutex);
-				JANUS_LOG(LOG_ERR, "Missing element (secret)\n");
-				error_code = JANUS_VIDEOROOM_ERROR_MISSING_ELEMENT;
-				g_snprintf(error_cause, 512, "Missing element (secret)");
-				goto error;
-			}
-			if(!json_is_string(secret)) {
-				janus_refcount_decrease(&videoroom->ref);
-				janus_mutex_unlock(&rooms_mutex);
-				JANUS_LOG(LOG_ERR, "Invalid element (secret should be a string)\n");
-				error_code = JANUS_VIDEOROOM_ERROR_INVALID_ELEMENT;
-				g_snprintf(error_cause, 512, "Invalid element (secret should be a string)");
-				goto error;
-			}
-			if(!janus_strcmp_const_time(videoroom->room_secret, json_string_value(secret))) {
-				janus_refcount_decrease(&videoroom->ref);
-				janus_mutex_unlock(&rooms_mutex);
-				JANUS_LOG(LOG_ERR, "Unauthorized (wrong secret)\n");
-				error_code = JANUS_VIDEOROOM_ERROR_UNAUTHORIZED;
-				g_snprintf(error_cause, 512, "Unauthorized (wrong secret)");
-				goto error;
-			}
-		}
-		janus_mutex_lock(&videoroom->mutex);
-		janus_videoroom_publisher* publisher = g_hash_table_lookup(videoroom->participants, GUINT_TO_POINTER(publisher_id));
-		if(publisher == NULL || g_atomic_int_get(&publisher->destroyed)) {
-			janus_refcount_decrease(&videoroom->ref);
-			janus_mutex_unlock(&videoroom->mutex);
-=======
 		/* A secret may be required for this action */
 		JANUS_CHECK_SECRET(videoroom->room_secret, root, "secret", error_code, error_cause,
 			JANUS_VIDEOROOM_ERROR_MISSING_ELEMENT, JANUS_VIDEOROOM_ERROR_INVALID_ELEMENT, JANUS_VIDEOROOM_ERROR_UNAUTHORIZED);
 		if(error_code != 0) {
+			janus_refcount_decrease(&videoroom->ref);
 			janus_mutex_unlock(&rooms_mutex);
 			goto error;
 		}
 		janus_mutex_unlock(&rooms_mutex);
-		janus_mutex_lock(&videoroom->participants_mutex);
-		janus_videoroom_participant* publisher = g_hash_table_lookup(videoroom->participants, GUINT_TO_POINTER(publisher_id));
+		janus_mutex_lock(&videoroom->mutex);
+		janus_videoroom_publisher* publisher = g_hash_table_lookup(videoroom->participants, GUINT_TO_POINTER(publisher_id));
 		if(publisher == NULL) {
-			janus_mutex_unlock(&videoroom->participants_mutex);
->>>>>>> f9bc3076
+			janus_refcount_decrease(&videoroom->ref);
+			janus_mutex_unlock(&videoroom->mutex);
 			JANUS_LOG(LOG_ERR, "No such publisher (%"SCNu64")\n", publisher_id);
 			error_code = JANUS_VIDEOROOM_ERROR_NO_SUCH_FEED;
 			g_snprintf(error_cause, 512, "No such feed (%"SCNu64")", publisher_id);
@@ -1628,55 +1582,21 @@
 			g_snprintf(error_cause, 512, "Videoroom (%"SCNu64")", videoroom->room_id);
 			goto error;
 		}
-<<<<<<< HEAD
-		if(videoroom->room_secret) {
-			/* A secret is required for this action */
-			json_t *secret = json_object_get(root, "secret");
-			if(!secret) {
-				janus_refcount_decrease(&videoroom->ref);
-				janus_mutex_unlock(&rooms_mutex);
-				JANUS_LOG(LOG_ERR, "Missing element (secret)\n");
-				error_code = JANUS_VIDEOROOM_ERROR_MISSING_ELEMENT;
-				g_snprintf(error_cause, 512, "Missing element (secret)");
-				goto error;
-			}
-			if(!json_is_string(secret)) {
-				janus_refcount_decrease(&videoroom->ref);
-				janus_mutex_unlock(&rooms_mutex);
-				JANUS_LOG(LOG_ERR, "Invalid element (secret should be a string)\n");
-				error_code = JANUS_VIDEOROOM_ERROR_INVALID_ELEMENT;
-				g_snprintf(error_cause, 512, "Invalid element (secret should be a string)");
-				goto error;
-			}
-			if(!janus_strcmp_const_time(videoroom->room_secret, json_string_value(secret))) {
-				janus_refcount_decrease(&videoroom->ref);
-				janus_mutex_unlock(&rooms_mutex);
-				JANUS_LOG(LOG_ERR, "Unauthorized (wrong secret)\n");
-				error_code = JANUS_VIDEOROOM_ERROR_UNAUTHORIZED;
-				g_snprintf(error_cause, 512, "Unauthorized (wrong secret)");
-				goto error;
-			}
-		}
-		janus_mutex_lock(&videoroom->mutex);
-		janus_videoroom_publisher *publisher = g_hash_table_lookup(videoroom->participants, GUINT_TO_POINTER(publisher_id));
-		if(publisher == NULL || g_atomic_int_get(&publisher->destroyed)) {
-			janus_refcount_decrease(&videoroom->ref);
-			janus_mutex_unlock(&videoroom->mutex);
-=======
 		/* A secret may be required for this action */
 		JANUS_CHECK_SECRET(videoroom->room_secret, root, "secret", error_code, error_cause,
 			JANUS_VIDEOROOM_ERROR_MISSING_ELEMENT, JANUS_VIDEOROOM_ERROR_INVALID_ELEMENT, JANUS_VIDEOROOM_ERROR_UNAUTHORIZED);
 		if(error_code != 0) {
+			janus_refcount_decrease(&videoroom->ref);
 			janus_mutex_unlock(&rooms_mutex);
 			goto error;
 		}
 		janus_mutex_unlock(&rooms_mutex);
 
-		janus_mutex_lock(&videoroom->participants_mutex);
-		janus_videoroom_participant *publisher = g_hash_table_lookup(videoroom->participants, GUINT_TO_POINTER(publisher_id));
+		janus_mutex_lock(&videoroom->mutex);
+		janus_videoroom_publisher *publisher = g_hash_table_lookup(videoroom->participants, GUINT_TO_POINTER(publisher_id));
 		if(publisher == NULL) {
-			janus_mutex_unlock(&videoroom->participants_mutex);
->>>>>>> f9bc3076
+			janus_mutex_unlock(&videoroom->mutex);
+			janus_refcount_decrease(&videoroom->ref);
 			JANUS_LOG(LOG_ERR, "No such publisher (%"SCNu64")\n", publisher_id);
 			error_code = JANUS_VIDEOROOM_ERROR_NO_SUCH_FEED;
 			g_snprintf(error_cause, 512, "No such feed (%"SCNu64")", publisher_id);
@@ -1808,10 +1728,10 @@
 		json_t *list = json_array();
 		GHashTableIter iter;
 		gpointer value;
-		janus_mutex_lock(&videoroom->participants_mutex);
+		janus_mutex_lock(&videoroom->mutex);
 		g_hash_table_iter_init(&iter, videoroom->participants);
 		while (!videoroom->destroyed && g_hash_table_iter_next(&iter, NULL, &value)) {
-			janus_videoroom_participant *p = value;
+			janus_videoroom_publisher *p = value;
 			if(g_hash_table_size(p->rtp_forwarders) == 0)
 				continue;
 			json_t *pl = json_object();
@@ -1841,7 +1761,7 @@
 			json_object_set_new(pl, "rtp_forwarder", flist);
 			json_array_append_new(list, pl);
 		}
-		janus_mutex_unlock(&videoroom->participants_mutex);
+		janus_mutex_unlock(&videoroom->mutex);
 		janus_mutex_unlock(&rooms_mutex);
 		response = json_object();
 		json_object_set_new(response, "room", json_integer(room_id));
@@ -1938,20 +1858,11 @@
 
 	/* Media relaying can start now */
 	session->started = TRUE;
-<<<<<<< HEAD
-	/* If this is a subscriber, ask the publisher a FIR */
-	if(session->participant) {
-		if(session->participant_type == janus_videoroom_p_type_subscriber) {
-			janus_videoroom_subscriber *s = (janus_videoroom_subscriber *)session->participant;
-			if(s && s->feed) {
-				janus_videoroom_publisher *p = s->feed;
-=======
-
 	if(session->participant) {
 		/* If this is a publisher, notify all listeners about the fact they can
 		 * now subscribe; if this is a listener, instead, ask the publisher a FIR */
 		if(session->participant_type == janus_videoroom_p_type_publisher) {
-			janus_videoroom_participant *participant = (janus_videoroom_participant *)session->participant;
+			janus_videoroom_publisher *participant = (janus_videoroom_publisher *)session->participant;
 			/* Notify all other participants that there's a new boy in town */
 			json_t *list = json_array();
 			json_t *pl = json_object();
@@ -1968,10 +1879,10 @@
 			GHashTableIter iter;
 			gpointer value;
 			janus_videoroom *videoroom = participant->room;
-			janus_mutex_lock(&videoroom->participants_mutex);
+			janus_mutex_lock(&videoroom->mutex);
 			g_hash_table_iter_init(&iter, videoroom->participants);
 			while (!videoroom->destroyed && g_hash_table_iter_next(&iter, NULL, &value)) {
-				janus_videoroom_participant *p = value;
+				janus_videoroom_publisher *p = value;
 				if(p == participant) {
 					continue;	/* Skip the new publisher itself */
 				}
@@ -1980,12 +1891,11 @@
 				JANUS_LOG(LOG_VERB, "  >> %d (%s)\n", ret, janus_get_api_error(ret));
 			}
 			g_free(pub_text);
-			janus_mutex_unlock(&videoroom->participants_mutex);
+			janus_mutex_unlock(&videoroom->mutex);
 		} else if(session->participant_type == janus_videoroom_p_type_subscriber) {
-			janus_videoroom_listener *l = (janus_videoroom_listener *)session->participant;
-			if(l && l->feed) {
-				janus_videoroom_participant *p = l->feed;
->>>>>>> f9bc3076
+			janus_videoroom_subscriber *s = (janus_videoroom_subscriber *)session->participant;
+			if(s && s->feed) {
+				janus_videoroom_publisher *p = s->feed;
 				if(p && p->session) {
 					/* Send a FIR */
 					char buf[20];
@@ -2231,18 +2141,7 @@
 	/* Send an event to the browser and tell the PeerConnection is over */
 	if(session->participant_type == janus_videoroom_p_type_publisher) {
 		/* This publisher just 'unpublished' */
-<<<<<<< HEAD
 		janus_videoroom_publisher *participant = (janus_videoroom_publisher *)session->participant;
-		if(participant == NULL || g_atomic_int_get(&participant->destroyed))
-			return;
-		janus_mutex_lock(&participant->subscribers_mutex);
-		g_free(participant->sdp);
-=======
-		janus_videoroom_participant *participant = (janus_videoroom_participant *)session->participant;
-		janus_mutex_lock(&participant->listeners_mutex);
-		if(participant->sdp)
-			g_free(participant->sdp);
->>>>>>> f9bc3076
 		participant->sdp = NULL;
 		participant->firefox = FALSE;
 		participant->audio_active = FALSE;
@@ -2252,11 +2151,8 @@
 		participant->fir_latest = 0;
 		participant->fir_seq = 0;
 		/* Get rid of the recorders, if available */
-<<<<<<< HEAD
 		g_free(participant->recording_base);
-=======
 		janus_mutex_lock(&participant->rec_mutex);
->>>>>>> f9bc3076
 		if(participant->arc) {
 			janus_recorder_close(participant->arc);
 			JANUS_LOG(LOG_INFO, "Closed audio recording %s\n", participant->arc->filename ? participant->arc->filename : "??");
@@ -2269,7 +2165,7 @@
 			janus_recorder_free(participant->vrc);
 		}
 		participant->vrc = NULL;
-<<<<<<< HEAD
+		janus_mutex_unlock(&participant->rec_mutex);
 		while(participant->subscribers) {
 			janus_videoroom_subscriber *s = (janus_videoroom_subscriber *)participant->subscribers->data;
 			if(s) {
@@ -2282,17 +2178,6 @@
 		}
 		janus_mutex_unlock(&participant->subscribers_mutex);
 		janus_mutex_lock(&participant->room->mutex);
-=======
-		janus_mutex_unlock(&participant->rec_mutex);
-		while(participant->listeners) {
-			janus_videoroom_listener *l = (janus_videoroom_listener *)participant->listeners->data;
-			if(l) {
-				participant->listeners = g_slist_remove(participant->listeners, l);
-				l->feed = NULL;
-			}
-		}
-		janus_mutex_unlock(&participant->listeners_mutex);
->>>>>>> f9bc3076
 		json_t *event = json_object();
 		json_object_set_new(event, "videoroom", json_string("event"));
 		json_object_set_new(event, "room", json_integer(participant->room->room_id));
@@ -2417,72 +2302,18 @@
 				g_snprintf(error_cause, 512, "No such room (%"SCNu64")", room_id);
 				goto error;
 			}
-<<<<<<< HEAD
 			janus_refcount_increase(&videoroom->ref);
-			if(videoroom->room_pin) {
-				/* A pin is required to join this room */
-				json_t *pin = json_object_get(root, "pin");
-				if(!pin) {
-					janus_refcount_decrease(&videoroom->ref);
-					janus_mutex_unlock(&rooms_mutex);
-					JANUS_LOG(LOG_ERR, "Missing element (pin)\n");
-					error_code = JANUS_VIDEOROOM_ERROR_MISSING_ELEMENT;
-					g_snprintf(error_cause, 512, "Missing element (pin)");
-					goto error;
-				}
-				if(!json_is_string(pin)) {
-					janus_refcount_decrease(&videoroom->ref);
-					janus_mutex_unlock(&rooms_mutex);
-					JANUS_LOG(LOG_ERR, "Invalid element (pin should be a string)\n");
-					error_code = JANUS_VIDEOROOM_ERROR_INVALID_ELEMENT;
-					g_snprintf(error_cause, 512, "Invalid element (pin should be a string)");
-					goto error;
-				}
-				if(!janus_strcmp_const_time(videoroom->room_pin, json_string_value(pin))) {
-					janus_refcount_decrease(&videoroom->ref);
-					janus_mutex_unlock(&rooms_mutex);
-					JANUS_LOG(LOG_ERR, "Unauthorized (wrong pin)\n");
-					error_code = JANUS_VIDEOROOM_ERROR_UNAUTHORIZED;
-					g_snprintf(error_cause, 512, "Unauthorized (wrong pin)");
-					goto error;
-				}
-=======
 			/* A pin may be required for this action */
 			JANUS_CHECK_SECRET(videoroom->room_pin, root, "pin", error_code, error_cause,
 				JANUS_VIDEOROOM_ERROR_MISSING_ELEMENT, JANUS_VIDEOROOM_ERROR_INVALID_ELEMENT, JANUS_VIDEOROOM_ERROR_UNAUTHORIZED);
 			if(error_code != 0) {
+				janus_refcount_decrease(&videoroom->ref);
 				janus_mutex_unlock(&rooms_mutex);
 				goto error;
->>>>>>> f9bc3076
 			}
 			janus_mutex_unlock(&rooms_mutex);
 
 			json_t *ptype = json_object_get(root, "ptype");
-<<<<<<< HEAD
-			if(!ptype) {
-				janus_refcount_decrease(&videoroom->ref);
-				JANUS_LOG(LOG_ERR, "Missing element (ptype)\n");
-				error_code = JANUS_VIDEOROOM_ERROR_MISSING_ELEMENT;
-				g_snprintf(error_cause, 512, "Missing element (ptype)");
-				goto error;
-			}
-			if(!json_is_string(ptype)) {
-				janus_refcount_decrease(&videoroom->ref);
-				JANUS_LOG(LOG_ERR, "Invalid element (ptype should be a string)\n");
-				error_code = JANUS_VIDEOROOM_ERROR_INVALID_ELEMENT;
-				g_snprintf(error_cause, 512, "Invalid element (ptype should be a string)");
-				goto error;
-			}
-			const char *ptype_text = json_string_value(ptype);
-			if(!strcasecmp(ptype_text, "publisher")) {
-				JANUS_LOG(LOG_VERB, "Configuring new publisher\n");
-				json_t *display = json_object_get(root, "display");
-				if(display && !json_is_string(display)) {
-					janus_refcount_decrease(&videoroom->ref);
-					JANUS_LOG(LOG_ERR, "Invalid element (display should be a string)\n");
-					error_code = JANUS_VIDEOROOM_ERROR_INVALID_ELEMENT;
-					g_snprintf(error_cause, 512, "Invalid element (display should be a string)");
-=======
 			const char *ptype_text = json_string_value(ptype);
 			if(!strcasecmp(ptype_text, "publisher")) {
 				JANUS_LOG(LOG_VERB, "Configuring new publisher\n");
@@ -2490,23 +2321,12 @@
 					error_code, error_cause, TRUE,
 					JANUS_VIDEOROOM_ERROR_MISSING_ELEMENT, JANUS_VIDEOROOM_ERROR_INVALID_ELEMENT);
 				if(error_code != 0)
->>>>>>> f9bc3076
 					goto error;
 				json_t *display = json_object_get(root, "display");
 				const char *display_text = display ? json_string_value(display) : NULL;
 				guint64 user_id = 0;
 				json_t *id = json_object_get(root, "id");
 				if(id) {
-<<<<<<< HEAD
-					if(!json_is_integer(id) || json_integer_value(id) < 0) {
-						janus_refcount_decrease(&videoroom->ref);
-						JANUS_LOG(LOG_ERR, "Invalid element (id should be a positive integer)\n");
-						error_code = JANUS_VIDEOROOM_ERROR_INVALID_ELEMENT;
-						g_snprintf(error_cause, 512, "Invalid element (id should be a positive integer)");
-						goto error;
-					}
-=======
->>>>>>> f9bc3076
 					user_id = json_integer_value(id);
 					janus_mutex_lock(&videoroom->mutex);
 					if(g_hash_table_lookup(videoroom->participants, GUINT_TO_POINTER(user_id)) != NULL) {
@@ -2538,52 +2358,10 @@
 					/* Also configure (or publish a new feed) audio/video/bitrate for this new publisher */
 					/* join_parameters were validated earlier. */
 					audio = json_object_get(root, "audio");
-<<<<<<< HEAD
-					if(audio && !json_is_boolean(audio)) {
-						janus_refcount_decrease(&videoroom->ref);
-						JANUS_LOG(LOG_ERR, "Invalid element (audio should be a boolean)\n");
-						error_code = JANUS_VIDEOROOM_ERROR_INVALID_ELEMENT;
-						g_snprintf(error_cause, 512, "Invalid value (audio should be a boolean)");
-						goto error;
-					}
-					video = json_object_get(root, "video");
-					if(video && !json_is_boolean(video)) {
-						janus_refcount_decrease(&videoroom->ref);
-						JANUS_LOG(LOG_ERR, "Invalid element (video should be a boolean)\n");
-						error_code = JANUS_VIDEOROOM_ERROR_INVALID_ELEMENT;
-						g_snprintf(error_cause, 512, "Invalid value (video should be a boolean)");
-						goto error;
-					}
-					bitrate = json_object_get(root, "bitrate");
-					if(bitrate && (!json_is_integer(bitrate) || json_integer_value(bitrate) < 0)) {
-						janus_refcount_decrease(&videoroom->ref);
-						JANUS_LOG(LOG_ERR, "Invalid element (bitrate should be a positive integer)\n");
-						error_code = JANUS_VIDEOROOM_ERROR_INVALID_ELEMENT;
-						g_snprintf(error_cause, 512, "Invalid value (bitrate should be a positive integer)");
-						goto error;
-					}
-					record = json_object_get(root, "record");
-					if(record && !json_is_boolean(record)) {
-						janus_refcount_decrease(&videoroom->ref);
-						JANUS_LOG(LOG_ERR, "Invalid element (record should be a boolean)\n");
-						error_code = JANUS_VIDEOROOM_ERROR_INVALID_ELEMENT;
-						g_snprintf(error_cause, 512, "Invalid value (record should be a boolean)");
-						goto error;
-					}
-					recfile = json_object_get(root, "filename");
-					if(recfile && !json_is_string(recfile)) {
-						janus_refcount_decrease(&videoroom->ref);
-						JANUS_LOG(LOG_ERR, "Invalid element (filename should be a string)\n");
-						error_code = JANUS_VIDEOROOM_ERROR_INVALID_ELEMENT;
-						g_snprintf(error_cause, 512, "Invalid value (filename should be a string)");
-						goto error;
-					}
-=======
 					video = json_object_get(root, "video");
 					bitrate = json_object_get(root, "bitrate");
 					record = json_object_get(root, "record");
 					recfile = json_object_get(root, "filename");
->>>>>>> f9bc3076
 				}
 				janus_videoroom_publisher *publisher = g_malloc0(sizeof(janus_videoroom_publisher));
 				if(publisher == NULL) {
@@ -2691,15 +2469,9 @@
 				janus_mutex_lock(&videoroom->mutex);
 				g_hash_table_insert(videoroom->participants, GUINT_TO_POINTER(user_id), publisher);
 				g_hash_table_iter_init(&iter, videoroom->participants);
-<<<<<<< HEAD
 				while (!g_atomic_int_get(&videoroom->destroyed) && g_hash_table_iter_next(&iter, NULL, &value)) {
 					janus_videoroom_publisher *p = value;
-					if(p == publisher || !p->sdp) {
-=======
-				while (!videoroom->destroyed && g_hash_table_iter_next(&iter, NULL, &value)) {
-					janus_videoroom_participant *p = value;
 					if(p == publisher || !p->sdp || !p->session->started) {
->>>>>>> f9bc3076
 						continue;
 					}
 					json_t *pl = json_object();
@@ -2715,73 +2487,26 @@
 				json_object_set_new(event, "description", json_string(videoroom->room_name));
 				json_object_set_new(event, "id", json_integer(user_id));
 				json_object_set_new(event, "publishers", list);
-<<<<<<< HEAD
 			} else if(!strcasecmp(ptype_text, "subscriber") || !strcasecmp(ptype_text, "listener")) {
 				JANUS_LOG(LOG_VERB, "Configuring new subscriber\n");
 				/* This is a new subscriber */
-				json_t *feed = json_object_get(root, "feed");
-				if(!feed) {
-					janus_refcount_decrease(&videoroom->ref);
-					JANUS_LOG(LOG_ERR, "Missing element (feed)\n");
-					error_code = JANUS_VIDEOROOM_ERROR_MISSING_ELEMENT;
-					g_snprintf(error_cause, 512, "Missing element (feed)");
-					goto error;
-				}
-				if(!json_is_integer(feed) || json_integer_value(feed) < 0) {
-					janus_refcount_decrease(&videoroom->ref);
-					JANUS_LOG(LOG_ERR, "Invalid element (feed should be a positive integer)\n");
-					error_code = JANUS_VIDEOROOM_ERROR_INVALID_ELEMENT;
-					g_snprintf(error_cause, 512, "Invalid element (feed should be a positive integer)");
-=======
-			} else if(!strcasecmp(ptype_text, "listener")) {
-				JANUS_LOG(LOG_VERB, "Configuring new listener\n");
-				/* This is a new listener */
-				JANUS_VALIDATE_JSON_OBJECT(root, listener_parameters,
+				JANUS_VALIDATE_JSON_OBJECT(root, subscriber_parameters,
 					error_code, error_cause, TRUE,
 					JANUS_VIDEOROOM_ERROR_MISSING_ELEMENT, JANUS_VIDEOROOM_ERROR_INVALID_ELEMENT);
-				if(error_code != 0)
->>>>>>> f9bc3076
+				if(error_code != 0) {
+					janus_refcount_decrease(&videoroom->ref);
 					goto error;
+				}
 				json_t *feed = json_object_get(root, "feed");
 				guint64 feed_id = json_integer_value(feed);
 				json_t *audio = json_object_get(root, "audio");
-<<<<<<< HEAD
-				if(audio && !json_is_boolean(audio)) {
-					janus_refcount_decrease(&videoroom->ref);
-					JANUS_LOG(LOG_ERR, "Invalid element (audio should be a boolean)\n");
-					error_code = JANUS_VIDEOROOM_ERROR_INVALID_ELEMENT;
-					g_snprintf(error_cause, 512, "Invalid value (audio should be a boolean)");
-					goto error;
-				}
 				json_t *video = json_object_get(root, "video");
-				if(video && !json_is_boolean(video)) {
-					janus_refcount_decrease(&videoroom->ref);
-					JANUS_LOG(LOG_ERR, "Invalid element (video should be a boolean)\n");
-					error_code = JANUS_VIDEOROOM_ERROR_INVALID_ELEMENT;
-					g_snprintf(error_cause, 512, "Invalid value (video should be a boolean)");
-					goto error;
-				}
 				json_t *data = json_object_get(root, "data");
-				if(data && !json_is_boolean(data)) {
-					janus_refcount_decrease(&videoroom->ref);
-					JANUS_LOG(LOG_ERR, "Invalid element (data should be a boolean)\n");
-					error_code = JANUS_VIDEOROOM_ERROR_INVALID_ELEMENT;
-					g_snprintf(error_cause, 512, "Invalid value (data should be a boolean)");
-					goto error;
-				}
 				janus_mutex_lock(&videoroom->mutex);
 				janus_videoroom_publisher *publisher = g_hash_table_lookup(videoroom->participants, GUINT_TO_POINTER(feed_id));
 				janus_mutex_unlock(&videoroom->mutex);
 				if(publisher == NULL || g_atomic_int_get(&publisher->destroyed) || publisher->sdp == NULL) {
 					janus_refcount_decrease(&videoroom->ref);
-=======
-				json_t *video = json_object_get(root, "video");
-				json_t *data = json_object_get(root, "data");
-				janus_mutex_lock(&videoroom->participants_mutex);
-				janus_videoroom_participant *publisher = g_hash_table_lookup(videoroom->participants, GUINT_TO_POINTER(feed_id));
-				janus_mutex_unlock(&videoroom->participants_mutex);
-				if(publisher == NULL || publisher->sdp == NULL) {
->>>>>>> f9bc3076
 					JANUS_LOG(LOG_ERR, "No such feed (%"SCNu64")\n", feed_id);
 					error_code = JANUS_VIDEOROOM_ERROR_NO_SUCH_FEED;
 					g_snprintf(error_cause, 512, "No such feed (%"SCNu64")", feed_id);
@@ -2860,97 +2585,6 @@
 					}
 					g_free(event_text);
 				}
-<<<<<<< HEAD
-=======
-			} else if(!strcasecmp(ptype_text, "muxed-listener")) {
-				/* This is a new Multiplexed listener */
-				JANUS_LOG(LOG_INFO, "Configuring new Multiplexed listener\n");
-				/* Any feed we want to attach to already? */
-				GList *list = NULL;
-				JANUS_VALIDATE_JSON_OBJECT(root, feeds_parameters,
-					error_code, error_cause, TRUE,
-					JANUS_VIDEOROOM_ERROR_MISSING_ELEMENT, JANUS_VIDEOROOM_ERROR_INVALID_ELEMENT);
-				if(error_code != 0)
-					goto error;
-				json_t *feeds = json_object_get(root, "feeds");
-				if(feeds && json_array_size(feeds) > 0) {
-					unsigned int i = 0;
-					int problem = 0;
-					for(i=0; i<json_array_size(feeds); i++) {
-						if(videoroom->destroyed) {
-							problem = 1;
-							JANUS_LOG(LOG_ERR, "Room destroyed");
-							error_code = JANUS_VIDEOROOM_ERROR_NO_SUCH_ROOM;
-							g_snprintf(error_cause, 512, "Room destroyed");
-							break;
-						}
-						json_t *feed = json_array_get(feeds, i);
-						if(!feed || !json_is_integer(feed)) {
-							problem = 1;
-							JANUS_LOG(LOG_ERR, "Invalid element (feeds in the array must be integers)\n");
-							error_code = JANUS_VIDEOROOM_ERROR_INVALID_ELEMENT;
-							g_snprintf(error_cause, 512, "Invalid element (feeds in the array must be integers)");
-							break;
-						}
-						uint64_t feed_id = json_integer_value(feed);
-						janus_mutex_lock(&videoroom->participants_mutex);
-						janus_videoroom_participant *publisher = g_hash_table_lookup(videoroom->participants, GUINT_TO_POINTER(feed_id));
-						janus_mutex_unlock(&videoroom->participants_mutex);
-						if(publisher == NULL) { //~ || publisher->sdp == NULL) {
-							/* FIXME For muxed listeners, we accept subscriptions to existing participants who haven't published yet */
-							problem = 1;
-							JANUS_LOG(LOG_ERR, "No such feed (%"SCNu64")\n", feed_id);
-							error_code = JANUS_VIDEOROOM_ERROR_NO_SUCH_FEED;
-							g_snprintf(error_cause, 512, "No such feed (%"SCNu64")", feed_id);
-							break;
-						}
-						list = g_list_prepend(list, GUINT_TO_POINTER(feed_id));
-						JANUS_LOG(LOG_INFO, "  -- Subscribing to feed %"SCNu64"\n", feed_id);
-					}
-					if(problem) {
-						goto error;
-					}
-				}
-				/* Allocate listener */
-				janus_videoroom_listener_muxed *listener = g_malloc0(sizeof(janus_videoroom_listener_muxed));
-				if(listener == NULL) {
-					JANUS_LOG(LOG_FATAL, "Memory error!\n");
-					error_code = JANUS_VIDEOROOM_ERROR_UNKNOWN_ERROR;
-					g_snprintf(error_cause, 512, "Memory error");
-					goto error;
-				}
-				listener->session = session;
-				listener->room = videoroom;
-				session->participant_type = janus_videoroom_p_type_subscriber_muxed;
-				session->participant = listener;
-				/* Ack that we created the listener */
-				event = json_object();
-				json_object_set_new(event, "videoroom", json_string("muxed-created"));
-				json_object_set_new(event, "room", json_integer(videoroom->room_id));
-				JANUS_LOG(LOG_VERB, "Preparing JSON event as a reply\n");
-				char *event_text = json_dumps(event, JSON_INDENT(3) | JSON_PRESERVE_ORDER);
-				json_decref(event);
-				/* How long will the gateway take to push the event? */
-				gint64 start = janus_get_monotonic_time();
-				int res = gateway->push_event(msg->handle, &janus_videoroom_plugin, msg->transaction, event_text, NULL, NULL);
-				JANUS_LOG(LOG_VERB, "  >> Pushing event: %d (took %"SCNu64" us)\n", res, janus_get_monotonic_time()-start);
-				JANUS_LOG(LOG_VERB, "  >> %d\n", res);
-				g_free(event_text);
-				root = NULL;
-				/* Attach to feeds if needed */
-				if(list != NULL) {
-					JANUS_LOG(LOG_INFO, "Subscribing to %d feeds\n", g_list_length(list));
-					list = g_list_reverse(list);
-					if(videoroom->destroyed || janus_videoroom_muxed_subscribe(listener, list, msg->transaction) < 0) {
-						JANUS_LOG(LOG_ERR, "Error subscribing!\n");
-						error_code = JANUS_VIDEOROOM_ERROR_UNKNOWN_ERROR;	/* FIXME */
-						g_snprintf(error_cause, 512, "Error subscribing!");
-						goto error;
-					}
-				}
-				janus_videoroom_message_free(msg);
-				continue;
->>>>>>> f9bc3076
 			} else {
 				janus_refcount_decrease(&videoroom->ref);
 				JANUS_LOG(LOG_ERR, "Invalid element (ptype)\n");
@@ -3220,37 +2854,18 @@
 				json_object_set_new(event, "room", json_integer(subscriber->room->room_id));
 				json_object_set_new(event, "paused", json_string("ok"));
 			} else if(!strcasecmp(request_text, "switch")) {
-<<<<<<< HEAD
 				/* This subscriber wants to switch to a different publisher */
-				json_t *feed = json_object_get(root, "feed");
-				if(!feed) {
-					JANUS_LOG(LOG_ERR, "Missing element (feed)\n");
-					error_code = JANUS_VIDEOROOM_ERROR_MISSING_ELEMENT;
-					g_snprintf(error_cause, 512, "Missing element (feed)");
-=======
-				/* This listener wants to switch to a different publisher */
-				JANUS_VALIDATE_JSON_OBJECT(root, listener_parameters,
+				JANUS_VALIDATE_JSON_OBJECT(root, subscriber_parameters,
 					error_code, error_cause, TRUE,
 					JANUS_VIDEOROOM_ERROR_MISSING_ELEMENT, JANUS_VIDEOROOM_ERROR_INVALID_ELEMENT);
 				if(error_code != 0)
->>>>>>> f9bc3076
 					goto error;
 				json_t *feed = json_object_get(root, "feed");
 				guint64 feed_id = json_integer_value(feed);
 				json_t *audio = json_object_get(root, "audio");
 				json_t *video = json_object_get(root, "video");
 				json_t *data = json_object_get(root, "data");
-<<<<<<< HEAD
-				if(data && !json_is_boolean(data)) {
-					JANUS_LOG(LOG_ERR, "Invalid element (data should be a boolean)\n");
-					error_code = JANUS_VIDEOROOM_ERROR_INVALID_ELEMENT;
-					g_snprintf(error_cause, 512, "Invalid value (data should be a boolean)");
-					goto error;
-				}
 				if(!subscriber->room) {
-=======
-				if(!listener->room) {
->>>>>>> f9bc3076
 					JANUS_LOG(LOG_ERR, "Room Destroyed \n");
 					error_code = JANUS_VIDEOROOM_ERROR_NO_SUCH_ROOM;
 					g_snprintf(error_cause, 512, "No such room ");
@@ -3320,179 +2935,11 @@
 				if(publisher->display)
 					json_object_set_new(event, "display", json_string(publisher->display));
 			} else if(!strcasecmp(request_text, "leave")) {
-<<<<<<< HEAD
 				guint64 room_id = subscriber && subscriber->room ? subscriber->room->room_id : 0;
 				/* Tell the core to tear down the PeerConnection, hangup_media will do the rest */
 				janus_videoroom_hangup_media(session->handle);
 				gateway->close_pc(session->handle);
 				/* Send an event back */
-=======
-				janus_videoroom_participant *publisher = listener->feed;
-				if(publisher != NULL) {
-					janus_mutex_lock(&publisher->listeners_mutex);
-					publisher->listeners = g_slist_remove(publisher->listeners, listener);
-					janus_mutex_unlock(&publisher->listeners_mutex);
-					listener->feed = NULL;
-				}
-				event = json_object();
-				json_object_set_new(event, "videoroom", json_string("event"));
-				json_object_set_new(event, "room", json_integer(listener->room->room_id));
-				json_object_set_new(event, "left", json_string("ok"));
-				session->started = FALSE;
-			} else {
-				JANUS_LOG(LOG_ERR, "Unknown request '%s'\n", request_text);
-				error_code = JANUS_VIDEOROOM_ERROR_INVALID_REQUEST;
-				g_snprintf(error_cause, 512, "Unknown request '%s'", request_text);
-				goto error;
-			}
-		} else if(session->participant_type == janus_videoroom_p_type_subscriber_muxed) {
-			/* Handle this Multiplexed listener */
-			janus_videoroom_listener_muxed *listener = (janus_videoroom_listener_muxed *)session->participant;
-			if(listener == NULL) {
-				JANUS_LOG(LOG_ERR, "Invalid Multiplexed listener instance\n");
-				error_code = JANUS_VIDEOROOM_ERROR_UNKNOWN_ERROR;
-				g_snprintf(error_cause, 512, "Invalid Multiplexed listener instance");
-				goto error;
-			}
-			if(!strcasecmp(request_text, "join")) {
-				JANUS_LOG(LOG_ERR, "Already in as a Multiplexed listener on this handle\n");
-				error_code = JANUS_VIDEOROOM_ERROR_ALREADY_JOINED;
-				g_snprintf(error_cause, 512, "Already in as a Multiplexed listener on this handle");
-				goto error;
-			} else if(!strcasecmp(request_text, "add")) {
-				/* Add new streams to subscribe to */
-				GList *list = NULL;
-				JANUS_VALIDATE_JSON_OBJECT(root, feeds_parameters,
-					error_code, error_cause, TRUE,
-					JANUS_VIDEOROOM_ERROR_MISSING_ELEMENT, JANUS_VIDEOROOM_ERROR_INVALID_ELEMENT);
-				if(error_code != 0)
-					goto error;
-				json_t *feeds = json_object_get(root, "feeds");
-				unsigned int i = 0;
-				int problem = 0;
-				if(!listener->room) {
-					JANUS_LOG(LOG_ERR, "Room Destroyed ");
-					error_code = JANUS_VIDEOROOM_ERROR_NO_SUCH_ROOM;
-					g_snprintf(error_cause, 512, "No such room ");
-					goto error;
-				}
-				if(listener->room->destroyed) {
-					JANUS_LOG(LOG_ERR, "Room Destroyed (%"SCNu64")", listener->room->room_id);
-					error_code = JANUS_VIDEOROOM_ERROR_NO_SUCH_ROOM;
-					g_snprintf(error_cause, 512, "No such room (%"SCNu64")", listener->room->room_id);
-					goto error;
-				}
-				for(i=0; i<json_array_size(feeds); i++) {
-					json_t *feed = json_array_get(feeds, i);
-					if(listener->room->destroyed) {
-						problem = 1;
-						JANUS_LOG(LOG_ERR, "Room destroyed");
-						error_code = JANUS_VIDEOROOM_ERROR_NO_SUCH_ROOM;
-						g_snprintf(error_cause, 512, "Room destroyed");
-						break;
-					}
-					if(!feed || !json_is_integer(feed)) {
-						problem = 1;
-						JANUS_LOG(LOG_ERR, "Invalid element (feeds in the array must be integers)\n");
-						error_code = JANUS_VIDEOROOM_ERROR_INVALID_ELEMENT;
-						g_snprintf(error_cause, 512, "Invalid element (feeds in the array must be integers)");
-						break;
-					}
-					uint64_t feed_id = json_integer_value(feed);
-					janus_mutex_lock(&listener->room->participants_mutex);
-					janus_videoroom_participant *publisher = g_hash_table_lookup(listener->room->participants, GUINT_TO_POINTER(feed_id));
-					janus_mutex_unlock(&listener->room->participants_mutex);
-					if(publisher == NULL) { //~ || publisher->sdp == NULL) {
-						/* FIXME For muxed listeners, we accept subscriptions to existing participants who haven't published yet */
-						problem = 1;
-						JANUS_LOG(LOG_ERR, "No such feed (%"SCNu64")\n", feed_id);
-						error_code = JANUS_VIDEOROOM_ERROR_NO_SUCH_FEED;
-						g_snprintf(error_cause, 512, "No such feed (%"SCNu64")", feed_id);
-						break;
-					}
-					list = g_list_prepend(list, GUINT_TO_POINTER(feed_id));
-				}
-				if(problem) {
-					goto error;
-				}
-				list = g_list_reverse(list);
-				if(janus_videoroom_muxed_subscribe(listener, list, msg->transaction) < 0) {
-					JANUS_LOG(LOG_ERR, "Error subscribing!\n");
-					error_code = JANUS_VIDEOROOM_ERROR_UNKNOWN_ERROR;	/* FIXME */
-					g_snprintf(error_cause, 512, "Error subscribing!");
-					goto error;
-				}
-				janus_videoroom_message_free(msg);
-				continue;
-			} else if(!strcasecmp(request_text, "remove")) {
-				/* Remove subscribed streams */
-				GList *list = NULL;
-				JANUS_VALIDATE_JSON_OBJECT(root, feeds_parameters,
-					error_code, error_cause, TRUE,
-					JANUS_VIDEOROOM_ERROR_MISSING_ELEMENT, JANUS_VIDEOROOM_ERROR_INVALID_ELEMENT);
-				if(error_code != 0)
-					goto error;
-				json_t *feeds = json_object_get(root, "feeds");
-				unsigned int i = 0;
-				int error = 0;
-				for(i=0; i<json_array_size(feeds); i++) {
-					json_t *feed = json_array_get(feeds, i);
-					if(!feed || !json_is_integer(feed)) {
-						error = 1;
-						break;
-					}
-					list = g_list_prepend(list, GUINT_TO_POINTER(json_integer_value(feed)));
-				}
-				if(error) {
-					JANUS_LOG(LOG_ERR, "Invalid element (feeds in the array must be integers)\n");
-					error_code = JANUS_VIDEOROOM_ERROR_INVALID_ELEMENT;
-					g_snprintf(error_cause, 512, "Invalid element (feeds in the array must be integers)");
-					goto error;
-				}
-				list = g_list_reverse(list);
-				
-				if(!listener->room) {
-					JANUS_LOG(LOG_ERR, "Error unsubscribing!\n");
-					error_code = JANUS_VIDEOROOM_ERROR_UNKNOWN_ERROR;	/* FIXME */
-					g_snprintf(error_cause, 512, "Error unsubscribing!");
-					goto error;
-				}
-				if(janus_videoroom_muxed_unsubscribe(listener, list, msg->transaction) < 0) {
-					JANUS_LOG(LOG_ERR, "Error unsubscribing!\n");
-					error_code = JANUS_VIDEOROOM_ERROR_UNKNOWN_ERROR;	/* FIXME */
-					g_snprintf(error_cause, 512, "Error unsubscribing!");
-					goto error;
-				}
-				janus_videoroom_message_free(msg);
-				continue;
-			} else if(!strcasecmp(request_text, "start")) {
-				/* Start/restart receiving the publishers streams */
-				/* TODO */
-				event = json_object();
-				json_object_set_new(event, "videoroom", json_string("event"));
-				json_object_set_new(event, "room", json_integer(listener->room->room_id));
-				json_object_set_new(event, "started", json_string("ok"));
-				//~ /* Send a FIR */
-				//~ char buf[20];
-				//~ memset(buf, 0, 20);
-				//~ janus_rtcp_fir((char *)&buf, 20, &publisher->fir_seq);
-				//~ JANUS_LOG(LOG_VERB, "Resuming publisher, sending FIR to %"SCNu64" (%s)\n", publisher->user_id, publisher->display ? publisher->display : "??");
-				//~ gateway->relay_rtcp(publisher->session->handle, 1, buf, 20);
-				//~ /* Send a PLI too, just in case... */
-				//~ memset(buf, 0, 12);
-				//~ janus_rtcp_pli((char *)&buf, 12);
-				//~ JANUS_LOG(LOG_VERB, "Resuming publisher, sending PLI to %"SCNu64" (%s)\n", publisher->user_id, publisher->display ? publisher->display : "??");
-				//~ gateway->relay_rtcp(publisher->session->handle, 1, buf, 12);
-			} else if(!strcasecmp(request_text, "pause")) {
-				/* Stop receiving the publishers streams for a while */
-				/* TODO */
-				event = json_object();
-				json_object_set_new(event, "videoroom", json_string("event"));
-				json_object_set_new(event, "room", json_integer(listener->room->room_id));
-				json_object_set_new(event, "paused", json_string("ok"));
-			} else if(!strcasecmp(request_text, "leave")) {
-				/* TODO */
->>>>>>> f9bc3076
 				event = json_object();
 				json_object_set_new(event, "videoroom", json_string("event"));
 				json_object_set_new(event, "room", json_integer(room_id));
@@ -3831,8 +3278,8 @@
 					/* Remove useless bandwidth attribute */
 					newsdp = janus_string_replace(newsdp, "b=AS:0\r\n", "");
 				}
-				/* Lock listeners_mutex to protect recorders from race conditions. */
-				janus_mutex_lock(&participant->listeners_mutex);
+				/* Lock rec_mutex to protect recorders from race conditions. */
+				janus_mutex_lock(&participant->rec_mutex);
 				/* Is this room recorded? */
 				if(videoroom->record || participant->recording_active) {
 					char filename[255];
@@ -3880,7 +3327,7 @@
 						}
 					}
 				}
-				janus_mutex_unlock(&participant->listeners_mutex);
+				janus_mutex_unlock(&participant->rec_mutex);
 
 				JANUS_LOG(LOG_VERB, "Handling publisher: turned this into an '%s':\n%s\n", type, newsdp);
 				/* How long will the gateway take to push the event? */
@@ -4043,39 +3490,7 @@
 				} else {
 					/* Store the participant's SDP for interested subscribers */
 					participant->sdp = newsdp;
-<<<<<<< HEAD
-					/* Notify all other participants that there's a new boy in town */
-					json_t *list = json_array();
-					json_t *pl = json_object();
-					json_object_set_new(pl, "id", json_integer(participant->user_id));
-					if(participant->display)
-						json_object_set_new(pl, "display", json_string(participant->display));
-					json_array_append_new(list, pl);
-					json_t *pub = json_object();
-					json_object_set_new(pub, "videoroom", json_string("event"));
-					json_object_set_new(pub, "room", json_integer(participant->room->room_id));
-					json_object_set_new(pub, "publishers", list);
-					char *pub_text = json_dumps(pub, JSON_INDENT(3) | JSON_PRESERVE_ORDER);
-					json_decref(pub);
-					GHashTableIter iter;
-					gpointer value;
-					janus_mutex_lock(&videoroom->mutex);
-					g_hash_table_iter_init(&iter, videoroom->participants);
-					while (!g_atomic_int_get(&videoroom->destroyed) && g_hash_table_iter_next(&iter, NULL, &value)) {
-						janus_videoroom_publisher *p = value;
-						if(p == participant) {
-							continue;	/* Skip the new publisher itself */
-						}
-						JANUS_LOG(LOG_VERB, "Notifying participant %"SCNu64" (%s)\n", p->user_id, p->display ? p->display : "??");
-						int ret = gateway->push_event(p->session->handle, &janus_videoroom_plugin, NULL, pub_text, NULL, NULL);
-						JANUS_LOG(LOG_VERB, "  >> %d (%s)\n", ret, janus_get_api_error(ret));
-					}
-					g_free(pub_text);
-					janus_mutex_unlock(&videoroom->mutex);
-					/* Let's wait for the setup_media event */
-=======
 					/* We'll wait for the setup_media event before actually telling listeners */
->>>>>>> f9bc3076
 				}
 			}
 		}
